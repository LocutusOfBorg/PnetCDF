dnl
dnl Copyright (C) 2017, Northwestern University and Argonne National Laboratory
dnl See COPYRIGHT notice in top-level directory.
dnl

dnl -*- Mode: shell-script-mode; -*-
dnl Process this file with GNU autoconf(1) to produce a configure script.
dnl

AC_REVISION([m4_esyscmd_s([git describe --always])])
dnl When using svn, we use SVN keyword Revision to copy the unique revision
dnl number as a stamp into configure script.
dnl AC_REVISION([$Revision$])dnl

dnl autoconf v2.69 was released in 2012-04-24
AC_PREREQ([2.69])
AC_INIT([PnetCDF],[1.11.1],[parallel-netcdf@mcs.anl.gov],[pnetcdf],[https://parallel-netcdf.github.io])

dnl config.h.in will be created by autoreconf (autoheader)
dnl call it right after AC_INIT, as suggested by autoconf
AC_CONFIG_HEADERS([src/include/config.h])

AC_CONFIG_SRCDIR([src/include/pnetcdf.h.in])

AC_CONFIG_AUX_DIR([./scripts])

dnl call env or printenv to print all user environment variables in config.log
echo '-------------------------------' >& AS_MESSAGE_LOG_FD
echo '  User environment variables:'   >& AS_MESSAGE_LOG_FD
echo '-------------------------------' >& AS_MESSAGE_LOG_FD
env >& AS_MESSAGE_LOG_FD
echo '-------------------------------' >& AS_MESSAGE_LOG_FD
echo '' >& AS_MESSAGE_LOG_FD

dnl Note getting command line should be done before calling AM_INIT_AUTOMAKE
dnl as AM_INIT_AUTOMAKE modifies command line $*
CONFIGURE_ARGS_CLEAN=`echo $* | tr '"' ' '`

dnl AM_INIT_AUTOMAKE([subdir-objects])
AM_INIT_AUTOMAKE([1.13])
dnl enable silent rules by default
AM_SILENT_RULES([yes])

dnl if maintainer mode is disabled, make will *never* attempt to rebuild
dnl configure, Makefile.ins, etc.
AM_MAINTAINER_MODE([enable])

m4_ifdef([AC_CONFIG_MACRO_DIRS], [AC_CONFIG_MACRO_DIRS([m4])], [AC_CONFIG_MACRO_DIR([m4])])

dnl AM_EXTRA_RECURSIVE_TARGETS macro was introduced into automake 1.13
dnl m4_ifdef([AM_EXTRA_RECURSIVE_TARGETS], [AM_EXTRA_RECURSIVE_TARGETS([tests])])
AM_EXTRA_RECURSIVE_TARGETS([tests])

dnl parse the version numbers to 4 env variables
PNETCDF_VERSION_MAJOR=`echo ${PACKAGE_VERSION} | cut -d. -f1`
PNETCDF_VERSION_MINOR=`echo ${PACKAGE_VERSION} | cut -d. -f2`
PNETCDF_VERSION_SUB=`echo ${PACKAGE_VERSION} | cut -d. -f3`
PNETCDF_VERSION_PRE=`echo ${PACKAGE_VERSION} | cut -d. -f4`

dnl Note major, minor, and sub are required, but pre is not.
PNETCDF_VERSION=${PACKAGE_VERSION}

dnl Do not change the following line, It is set by SVN automatically.
dnl It defines PNETCDF_RELEASE_DATE, a string that will be used in
dnl ncmpi_inq_libvers() to generate release date
dnl SVN_DATE="$LastChangedDate$"
dnl PNETCDF_RELEASE_DATE2=`echo $SVN_DATE | cut -d' ' -f2`
dnl PNETCDF_RELEASE_DATE=`echo $SVN_DATE | cut -d' ' -f6,7,8 | cut -d')' -f1`

dnl user defined macro for printing messages for debugging
dnl add "pnc_ac_debug=yes" at command line to enable
AC_DEFUN([UD_MSG_DEBUG],
         [if test "x${pnc_ac_debug}" = xyes ; then
             AC_MSG_NOTICE([DEBUG: $1])
          fi
         ]
)

UD_MSG_DEBUG([PNETCDF_VERSION_MAJOR=$PNETCDF_VERSION_MAJOR])
UD_MSG_DEBUG([PNETCDF_VERSION_MINOR=$PNETCDF_VERSION_MINOR])
UD_MSG_DEBUG([PNETCDF_VERSION_SUB=$PNETCDF_VERSION_SUB])
UD_MSG_DEBUG([PNETCDF_VERSION_PRE=$PNETCDF_VERSION_PRE])
UD_MSG_DEBUG([PNETCDF_VERSION=$PNETCDF_VERSION])
dnl UD_MSG_DEBUG([PNETCDF_RELEASE_DATE=$PNETCDF_RELEASE_DATE])

dnl AC_DEFINE_UNQUOTED(PNETCDF_VERSION_MAJOR, $PNETCDF_VERSION_MAJOR, major version number)
dnl AC_DEFINE_UNQUOTED(PNETCDF_VERSION_MINOR, $PNETCDF_VERSION_MINOR, minor version number)
dnl AC_DEFINE_UNQUOTED(PNETCDF_VERSION_SUB, $PNETCDF_VERSION_SUB, sub version number)
dnl AC_DEFINE_UNQUOTED(PNETCDF_VERSION_PRE, $PNETCDF_VERSION_PRE, pre-release string)
dnl AC_DEFINE_UNQUOTED(PNETCDF_VERSION, ["$PNETCDF_VERSION"], full PnetCDF version string)
dnl AC_DEFINE_UNQUOTED(PNETCDF_RELEASE_DATE, ["$PNETCDF_RELEASE_DATE"], PnetCDF release date string)
dnl AC_DEFINE_UNQUOTED(CONFIGURE_ARGS_CLEAN, ["$CONFIGURE_ARGS_CLEAN"], configure command-line arguments used)

AC_SUBST(PNETCDF_VERSION_MAJOR)
AC_SUBST(PNETCDF_VERSION_MINOR)
AC_SUBST(PNETCDF_VERSION_SUB)
AC_SUBST(PNETCDF_VERSION_PRE)
AC_SUBST(PNETCDF_VERSION)
dnl AC_SUBST(PNETCDF_RELEASE_DATE)
dnl AC_SUBST(PNETCDF_RELEASE_DATE2)
AC_SUBST(PACKAGE_VERSION)
AC_SUBST(CONFIGURE_ARGS_CLEAN)

dnl autoheader only adds these templates to the first invocation of AC_CONFIG_HEADERS
AH_TEMPLATE([NCBYTE_T],                 [Type of NC_BYTE])
AH_TEMPLATE([NCSHORT_T],                [Type of NC_SHORT])
AH_TEMPLATE([NF_DOUBLEPRECISION_IS_C_], [C type for Fortran double])
AH_TEMPLATE([NF_INT1_IS_C_],            [C type for Fortran INT1])
AH_TEMPLATE([NF_INT1_T],                [Type for Fortran INT1])
AH_TEMPLATE([NF_INT2_IS_C_],            [C type for Fortran INT2])
AH_TEMPLATE([NF_INT2_T],                [Type for Fortran INT2])
AH_TEMPLATE([NF_INT_IS_C_],             [C type for Fortran INT])
AH_TEMPLATE([NF_INT8_IS_C_],            [C type for Fortran INT8])
AH_TEMPLATE([NF_INT8_T],                [Type for Fortran INT8])
AH_TEMPLATE([NF_REAL_IS_C_],            [C type for Fortran REAL])
AH_TEMPLATE([NO_IEEE_FLOAT],            [Does system have IEEE FLOAT])
AH_TEMPLATE([DISABLE_FILE_SYNC],        [Define if to disable MPI_File_sync])
dnl AH_TEMPLATE([ENABLE_IN_PLACE_SWAP], [Define if to enable in-place byte swap])
dnl AH_TEMPLATE([DISABLE_IN_PLACE_SWAP],[Define if to disable in-place byte swap])
AH_TEMPLATE([ENABLE_SUBFILING],         [Define if to enable subfiling feature])
AH_TEMPLATE([ENABLE_NETCDF4],           [Define if to enable NetCDF-4 support])
AH_TEMPLATE([HDF5_VER_GE_1_10_4],       [Define if HDF5 version is at least 1.10.4])
AH_TEMPLATE([NETCDF_GE_4_5_0],          [Define if NetCDF version is at least 4.5.0])
AH_TEMPLATE([PNC_MALLOC_TRACE],         [Define if to enable malloc tracing])
AH_TEMPLATE([RELAX_COORD_BOUND],        [Define if relaxed coordinate check is enabled])
AH_TEMPLATE([ENABLE_LARGE_SINGLE_REQ],  [Define if to enable large single MPI-IO request])
AH_TEMPLATE([ENABLE_NULL_BYTE_HEADER_PADDING], [Define if to enable strict null-byte padding in file header])
AH_TEMPLATE([ENABLE_BURST_BUFFER],      [Define if to enable burst buffer feature])
AH_TEMPLATE([PNETCDF_PROFILING],        [Define if to enable PnetCDF internal performance profiling])
AH_TEMPLATE([ENABLE_THREAD_SAFE],       [Define if to enable thread-safe capability])
AH_TEMPLATE([ENABLE_REQ_AGGREGATION],   [Define if able to support request aggregation in nonblocking routines])
dnl AH_TEMPLATE([HAVE_MPI_COUNT],       [Define if type MPI_Count is defined])

AH_TOP([#ifndef _CONFIG_H
#define _CONFIG_H])
AH_BOTTOM([#include <nctypes.h>
#endif])

dnl an option to use a customized rm command
AC_ARG_VAR(RM, Command for deleting files or directories. @<:@default: rm@:>@)
if test "x${RM}" != x ; then
   AC_MSG_CHECKING(rm )
   dnl ${RM} set by user may contain flags
   RM_CMD=`echo ${RM} | cut -d' ' -f1`
   if ! test -f ${RM_CMD} ; then
      AC_CHECK_PROG([rm_cmd], [${RM_CMD}], [yes], [no])
      if test "x${rm_cmd}" = xno ; then
         RM=rm
      fi
   fi
   AC_MSG_RESULT(using $RM)
else
   RM=rm
fi

AC_ARG_ENABLE(echo,
   [AS_HELP_STRING([--enable-echo],
                   [Turn on strong echoing. @<:@default: disabled@:>@])],
   [set -x]
)

MPI_INSTALL=
AC_ARG_WITH(mpi,
   [AS_HELP_STRING([--with-mpi=/path/to/implementation],
                   [The installation prefix path for MPI implementation.])],
   [if test "x${withval}" = x ; then
       AC_MSG_ERROR(--with-mpi is set but the value is NULL)
    fi
    if (! test -d "${withval}") ; then
      AC_MSG_ERROR(Directory '${withval}' specified in --with-mpi does not exist)
    fi
    MPI_INSTALL=${withval}]
)
dnl MPI_INSTALL will be referred in UD_MPI_PATH_PROGS and UD_MPI_PATH_PROG
dnl defined in acinclude.m4

AC_ARG_VAR(MPICC,  [MPI C compiler, @<:@default: CC@:>@])
AC_ARG_VAR(MPICXX, [MPI C++ compiler, @<:@default: CXX@:>@])
AC_ARG_VAR(MPIF77, [MPI Fortran 77 compiler, @<:@default: F77@:>@])
AC_ARG_VAR(MPIF90, [MPI Fortran 90 compiler, @<:@default: FC@:>@])
dnl AC_ARG_VAR(CPPFLAGS, [Preprocessor options for C and C++ compilers, e.g. -I<include_dir> if you have headers in a nonstandard directory <include_dir>])
dnl AC_ARG_VAR(CFLAGS, Debugging and optimization options for the C compiler)
dnl AC_ARG_VAR(CXXFLAGS, Debugging and optimization options for the C++ compiler)
dnl AC_ARG_VAR(FFLAGS, Debugging and optimization options for the Fortran 77 compiler)
dnl AC_ARG_VAR(FCFLAGS, Debugging and optimization options for the Fortran 90 compiler)

dnl Check if MPICC, MPICXX, MPIF77, MPIF90 are set by the user.
dnl If not, set MPICC equal to CC. Similarly, for MPICXX, MPIF77, and MPIF90
ac_user_MPICC=$MPICC
ac_user_MPICXX=$MPICXX
ac_user_MPIF77=$MPIF77
ac_user_MPIF90=$MPIF90
if test "x$MPICC"  = x -a "x$CC"  != x ; then ac_user_MPICC=$CC   ; fi
if test "x$MPICXX" = x -a "x$CXX" != x ; then ac_user_MPICXX=$CXX ; fi
if test "x$MPIF77" = x -a "x$F77" != x ; then ac_user_MPIF77=$F77 ; fi
if test "x$MPIF77" = x -a "x$FC"  != x ; then ac_user_MPIF77=$FC  ; fi
if test "x$MPIF90" = x -a "x$F90" != x ; then ac_user_MPIF90=$F90 ; fi
if test "x$MPIF90" = x -a "x$FC"  != x ; then ac_user_MPIF90=$FC  ; fi

CANDIDATE_MPICC="${MPICC} mpicc mpicc_r"
CANDIDATE_MPICXX="${MPICXX} mpicxx mpic++ mpiCC mpcxx mpc++ mpicxx_r mpiCC_r mpcxx_r mpic++_r mpc++_r"
CANDIDATE_MPIF77="${MPIF77} mpif77 mpif77_r mpf77 mpf77_r"
CANDIDATE_MPIF90="${MPIF90} mpif90 mpif90_r mpf90 mpf90_r mpif95 mpif95_r mpf95 mpf95_r"

dnl add GNU MPI compilers
CANDIDATE_MPICC+=" mpigcc mpgcc mpigcc_r mpgcc_r"
CANDIDATE_MPICXX+=" mpig++ mpg++ mpig++_r mpg++_r"
CANDIDATE_MPIF77+=" mpig77 mpig77_r mpg77 mpg77_r"
CANDIDATE_MPIF90+=" mpigfortran mpgfortran mpigfortran_r mpgfortran_r"

dnl add IBM MPI compilers
CANDIDATE_MPICC+=" mpcc_r mpcc mpixlc_r mpixlc"
CANDIDATE_MPICXX+=" mpCC_r mpCC mpixlcxx_r mpixlcxx mpixlC_r mpixlC"
CANDIDATE_MPIF77+=" mpixlf77_r mpixlf77"
CANDIDATE_MPIF90+=" mpixlf90_r mpixlf90"

dnl add IBM BGL MPI compilers
CANDIDATE_MPICC+=" blrts_xlc mpxlc_r mpxlc"
CANDIDATE_MPICXX+=" blrts_xlC mpxlC_r mpxlC mpixlc++ mpxlcxx mpxlc++ mpxlCC mpixlc++_r mpxlcxx_r mpxlc++_r mpxlCC_r"
CANDIDATE_MPIF77+=" blrts_xlf mpxlf_r mpxlf mpxlf77 mpxlf77_r mpixlf mpixlf_r"
CANDIDATE_MPIF90+=" blrts_xlf90 mpxlf90_r mpxlf90 mpxlf95_r mpxlf95 mpixlf95 mpixlf95_r"

dnl add Fujitsu MPI compilers
CANDIDATE_MPICC+=" mpifccpx"
CANDIDATE_MPICXX+=" mpiFCCpx"
CANDIDATE_MPIF77+=" mpifrtpx"
CANDIDATE_MPIF90+=" mpifrtpx"

dnl add Cray MPI compiler wrappers
CANDIDATE_MPICC+=" cc"
CANDIDATE_MPICXX+=" CC"
CANDIDATE_MPIF77+=" ftn"
CANDIDATE_MPIF90+=" ftn"

dnl add Intel MPI compiler wrappers
CANDIDATE_MPICC+=" mpiicc icc"
CANDIDATE_MPICXX+=" mpiicpc mpiicxx mpiic++ mpiiCC icpc"
CANDIDATE_MPIF77+=" mpiifort mpiifc mpiif77 ifort"
CANDIDATE_MPIF90+=" mpiifort mpiifc mpiif95 mpiif90 ifort"

dnl add PGI MPI compiler wrappers
CANDIDATE_MPICC+=" mpipgcc mppgcc"
CANDIDATE_MPICXX+=" mpipgCC mppgCC"
CANDIDATE_MPIF77+=" mpipgf77 mppgf77"
CANDIDATE_MPIF90+=" mpipgf90 mpipgf95 mppgf90 mppgf95 "

dnl find the full path of MPICC from CANDIDATE_MPICC and MPI_INSTALL
if test "x${ac_user_MPICC}" = x ; then
   dnl if MPICC or CC has not been set by users, then search from
   dnl CANDIDATE_MPICC, and find the full path of MPICC
   UD_MPI_PATH_PROGS([MPICC], [$CANDIDATE_MPICC])
else
   dnl check whether user specified MPICC is valid
   UD_MPI_PATH_PROG([MPICC], [$ac_user_MPICC])
fi

if test "x${MPICC}" = x ; then
   if test "x$ac_user_MPICC" = x ; then
      ERR_MSG="No MPI C compiler can be found"
   else
      ERR_MSG="Specified MPI C compiler \"$ac_user_MPICC\" cannot be found"
   fi
   if test "x$MPI_INSTALL" != x ; then
      ERR_MSG+=" under $MPI_INSTALL"
   fi
   AC_MSG_ERROR([
   -----------------------------------------------------------------------
     $ERR_MSG
     PnetCDF requires a working MPI C compiler. Please specify the location
     of an MPI C compiler, either in the MPICC environment variable
     (not CC variable) or through --with-mpi configure flag. Abort.
   -----------------------------------------------------------------------])
fi
UD_MSG_DEBUG([MPICC=$MPICC])

dnl Now MPICC is configured, do some basic compiler tests
CC=${MPICC}
AC_PROG_CC
dnl AM_PROG_CC_C_O

dnl Set output variable CPP to a command that runs the C preprocessor.
dnl Some C compilers require -E to be used as C preprocessor.
AC_PROG_CPP

dnl this call needs at least autoconf version 2.60
dnl AC_USE_SYSTEM_EXTENSIONS

dnl enable large file support
AC_SYS_LARGEFILE

dnl UD_PROG_CC_MAKEDEPEND

dnl Check if MPICC compiler is IBM XL based
UD_CHECK_XLC
AM_CONDITIONAL(MPICC_IS_XLC, [test "x${ac_cv_cc_compiler_xlc}" = xyes])

dnl Check if MPICC compiler is pgcc based
UD_CHECK_PGCC
AM_CONDITIONAL(MPICC_IS_PGCC, [test "x${ac_cv_cc_compiler_pgcc}" = xyes])

dnl Check if MPICC compiler is Fujitsu fccpx based
UD_CHECK_FCCPX
AM_CONDITIONAL(MPICC_IS_FCCPX, [test "x${ac_cv_cc_compiler_fccpx}" = xyes])

dnl AC_HEADER_STDC
dnl AC_CHECK_HEADERS([malloc.h])

dnl check if MPICC works for basic MPI call: MPI_Comm_rank()
AC_CHECK_FUNC([MPI_Comm_rank], [],
   dnl maybe -lmpi is needed at link stage
   [AC_SEARCH_LIBS([MPI_Comm_rank], [mpi mpich], [],
                 [AC_MSG_ERROR([
   -----------------------------------------------------------------------
     Invalid MPI compiler specified or detected: "${MPICC}"
     A working MPI C compiler is required. Please specify the location
     of one either in the MPICC environment variable (not CC variable) or
     through --with-mpi configure flag. Abort.
   -----------------------------------------------------------------------])
])])

AC_CHECK_FUNC([MPI_File_open], [],
   dnl maybe -lmpio is needed at link stage
   [AC_SEARCH_LIBS([MPI_File_open], [mpio], [],
                   [AC_MSG_ERROR([
   -----------------------------------------------------------------------
     The underneath MPI implementation does not support MPI-IO.
     PnetCDF requires MPI-IO support to work properly. Abort.
   -----------------------------------------------------------------------])
])])

dnl compute canonical system types
AC_CANONICAL_BUILD
AC_CANONICAL_HOST

dnl AM_PROG_AR is first recognized/traced in autoconf 2.68
dnl Use it only if we want support for unusual archivers such as Microsoft
dnl lib.. AM_PROG_AR must be called before LT_INIT
AM_PROG_AR
dnl UD_PROG_AR()
dnl UD_PROG_NM()
dnl We could use the PAC check for ranlib (it also makes sure that ranlib
dnl works, which is not always true, particularly when GNU tools are
dnl installed on a system that does not have (or need) ranlib
dnl libtoolize: `AC_PROG_RANLIB' is rendered obsolete by `LT_INIT'
dnl AC_PROG_RANLIB

dnl libtool v2.4.6 was released in 2015-02-15
dnl Travis CI only has v2.4.2
LT_PREREQ([2.4.2])
dnl LT_INIT([dlopen disable-shared])
dnl LT_INIT([dlopen])
LT_INIT([disable-shared])

dnl check MPI C++ compiler
AC_ARG_ENABLE(cxx,
    [AS_HELP_STRING([--disable-cxx],
                    [Turn off support for the C++ interface,
                     if you only need the C interface. @<:@default: enabled@:>@])],
    [enable_cxx=${enableval}], [enable_cxx=auto]
)
UD_MSG_DEBUG(enable_cxx=$enable_cxx)

dnl If MPICXX or CXX has not been set by users, then
dnl search from CANDIDATE_MPICXX and find the full path of MPICXX
if test "x${enable_cxx}" != xno ; then
   if test "x${ac_user_MPICXX}" = x ; then
      dnl if MPICXX or CXX has not been set by users, then search from
      dnl CANDIDATE_MPICXX, and find the full path of MPICXX
      UD_MPI_PATH_PROGS([MPICXX], [$CANDIDATE_MPICXX])
   else
      dnl check whether user specified MPICXX is valid
      UD_MPI_PATH_PROG([MPICXX], [$ac_user_MPICXX])
   fi
   UD_MSG_DEBUG([MPICXX=$MPICXX])

   if test "x${MPICXX}" = x ; then
      if test "x$ac_user_MPICXX" = x ; then
         ERR_MSG="No MPI C++ compiler can be found"
      else
         ERR_MSG="Specified MPI C++ compiler \"$ac_user_MPICXX\" cannot be found"
      fi
      if test "x$MPI_INSTALL" != x ; then
         ERR_MSG+=" under $MPI_INSTALL"
      fi
      if test "x${enable_cxx}" = xyes ; then
         dnl --enable-cxx is explicitly set at command line
         AC_MSG_ERROR([
   -----------------------------------------------------------------------
     $ERR_MSG.
     Please specify the location of the MPI C++ compiler, either in the
     MPICXX environment variable or the --with-mpi configure flag. Abort.
   -----------------------------------------------------------------------])
      else
         dnl enable_cxx is auto, i.e. --enable-cxx is not set at command line
         AC_MSG_WARN([
   -----------------------------------------------------------------------
     $ERR_MSG.
     Thus the C++ feature is disabled.
     The location of the MPI C++ compiler can be specified either in the
     MPICXX environment variable or through the --with-mpi configure flag.
   -----------------------------------------------------------------------])
      fi
   fi
fi

if test "x${enable_cxx}" = xno -o "x${MPICXX}" = x ; then
   dnl when cxx is explicitly disabled or no MPICXX can be found
   has_mpicxx=no
else
   has_mpicxx=yes
   CXX=${MPICXX}
fi

dnl Must invoke AC_PROG_CXX here, because AC_PROG_CXX cannot be called
dnl conditionally in Automake, otherwise got "error: conditional
dnl "am__fastdepCXX" was never defined." So, if has_mpicxx is no, then
dnl AC_PROG_CXX will search for g++. However, g++ will not be used at all.
AC_PROG_CXX

dnl autoconf 2.59 has not yet implemented AC_PROG_CXX_C_O
dnl AC_PROG_CXX_C_O

if test "x${has_mpicxx}" = xyes ; then
   dnl test if MPICXX can compile an MPI-IO program
   AC_LANG_PUSH(C++)
   AC_CHECK_FUNC([MPI_File_close], [],
      dnl maybe -lmpi++ is needed at link stage
      [AC_SEARCH_LIBS([MPI_File_close], [mpi++ mpichcxx mpi_cxx], [],
                      [has_mpicxx=no])])
   AC_LANG_POP(C++)
   if test "x$has_mpicxx" = xno ; then
      if test "x${enable_cxx}" = xyes ; then
         AC_MSG_ERROR([
   -----------------------------------------------------------------------
     Explicitly requesting C++ feature, but "${MPICXX}"
     is not a working MPI C++ compiler. Abort.
   -----------------------------------------------------------------------])
      else dnl in case enable_cxx is auto
         AC_MSG_WARN([
   -----------------------------------------------------------------------
     "${MPICXX}" is not a working MPI C++ compiler.
     Thus, the C++ feature is disabled.
   -----------------------------------------------------------------------])
      fi
   else
      UD_CHECK_MPI_CPP_SEEK_SET
      UD_MSG_DEBUG(ac_cv_CHECK_MPI_CPP_SEEK_SET=$ac_cv_CHECK_MPI_CPP_SEEK_SET)
      dnl When using older version Intel compilers 4.x, SEEK_SET will be
      dnl reported as redefined. We need to add the following C++ preprocessor
      dnl flags. See doc/README.INTEL
      if test "x${ac_cv_CHECK_MPI_CPP_SEEK_SET}" = xyes ; then
         SEEK_SET_REDEFINED=yes
      fi
   fi
fi
AC_SUBST(has_mpicxx)dnl for src/utils/pnetcdf-config.in
UD_MSG_DEBUG(has_mpicxx=$has_mpicxx)
AM_CONDITIONAL(HAS_MPICXX, [test x$has_mpicxx = xyes])
AM_CONDITIONAL(SEEK_SET_REDEFINED, [test x$ac_cv_CHECK_MPI_CPP_SEEK_SET = xyes])

dnl I took the "-ansi" off the CFLAGS for the strict case, as it was
dnl preventing PATH_MAX from being defined for some of the test files,
dnl and I was having a tough time figuring out how to get it back! -- RobR
dnl Note this must be done after the type of C compiler is determined
AC_ARG_ENABLE(strict,
    [AS_HELP_STRING([--enable-strict],
                    [Turn on strict debugging with gcc. @<:@default: disabled@:>@])],
    [enable_strict=${enableval}], [enable_strict=no]
)

if test "x${enable_strict}" = xyes; then
   if test "x${GCC}" = xyes; then
      CFLAGS+=" -Wall -Wstrict-prototypes -Wmissing-prototypes -Wundef -Wpointer-arith -Wbad-function-cast"
   else
      AC_MSG_WARN([--enable-strict is for GNU compiler only])
      enable_strict=no
   fi
fi

AC_ARG_ENABLE(fortran,
    [AS_HELP_STRING([--disable-fortran],
                    [Turn off support for the Fortran interface,
                     if you only need the C interface. @<:@default: enabled@:>@])],
    [enable_fortran=${enableval}], [enable_fortran=auto]
)

if test "x${enable_fortran}" = xno ; then
   has_fortran=no
else
   has_fortran=yes
   if test "x${ac_user_MPIF77}" = x ; then
      dnl if MPIF77 or F77 has not been set by users, then search from
      dnl CANDIDATE_MPIF77, and find the full path of MPIF77
      UD_MPI_PATH_PROGS([MPIF77], [$CANDIDATE_MPIF77])
   else
      dnl check whether user specified MPIF77 is valid
      UD_MPI_PATH_PROG([MPIF77], [$ac_user_MPIF77])
   fi

   if test "x${MPIF77}" = x ; then
      has_fortran=no
      if test "x$ac_user_MPIF77" = x ; then
         ERR_MSG="No MPI Fortran 77 compiler can be found"
      else
         ERR_MSG="Specified MPI Fortran 77 compiler \"$ac_user_MPIF77\" cannot be found"
      fi
      if test "x$MPI_INSTALL" != x ; then
         ERR_MSG+=" under $MPI_INSTALL"
      fi
      if test "x${enable_fortran}" = xyes ; then
         dnl --enable-fortran is explicitly set at command line
         AC_MSG_ERROR([
   -----------------------------------------------------------------------
     $ERR_MSG.
     Please specify the location of the MPI Fortran 77 compiler, either in the
     MPIF77 environment variable or the --with-mpi configure flag. Abort.
   -----------------------------------------------------------------------])
      else
         dnl enable_fortran is auto, i.e. --enable-fortran is not set at command line
         AC_MSG_WARN([
   -----------------------------------------------------------------------
     $ERR_MSG.
     Thus, the Fortran feature is disabled.
     The location of the MPI Fortran 77 compiler can be specified either in the
     MPIF77 environment variable or through the --with-mpi configure flag.
   -----------------------------------------------------------------------])
      fi
   fi
fi

if test "x${has_fortran}" = xyes ; then
   if test "x${ac_user_MPIF90}" = x ; then
      dnl if MPIF90 or F90 has not been set by users, then search from
      dnl CANDIDATE_MPIF90, and find the full path of MPIF90
      UD_MPI_PATH_PROGS([MPIF90], [$CANDIDATE_MPIF90])
   else
      dnl check whether user specified MPIF90 is valid
      UD_MPI_PATH_PROG([MPIF90], [$ac_user_MPIF90])
   fi

   if test "x${MPIF90}" = x ; then
      has_fortran=no
      if test "x$ac_user_MPIF90" = x ; then
         ERR_MSG="No MPI Fortran 90 compiler can be found"
      else
         ERR_MSG="Specified MPI Fortran 90 compiler \"$ac_user_MPIF90\" cannot be found"
      fi
      if test "x$MPI_INSTALL" != x ; then
         ERR_MSG+=" under $MPI_INSTALL"
      fi
      if test "x${enable_fortran}" = xyes ; then
         dnl --enable-fortran is explicitly set at command line
         AC_MSG_ERROR([
   -----------------------------------------------------------------------
     $ERR_MSG.
     Please specify the location of the MPI Fortran 90 compiler, either in the
     MPIF90 environment variable or the --with-mpi configure flag. Abort.
   -----------------------------------------------------------------------])
      else
         dnl enable_fortran is auto, i.e. --enable-fortran is not set at command line
         AC_MSG_WARN([
   -----------------------------------------------------------------------
     $ERR_MSG.
     Thus, the Fortran feature is disabled.
     The location of the MPI Fortran 90 compiler can be specified either in the
     MPIF90 environment variable or through the --with-mpi configure flag.
   -----------------------------------------------------------------------])
      fi
   fi
fi
UD_MSG_DEBUG(has_fortran=${has_fortran})
UD_MSG_DEBUG([MPIF77=$MPIF77])
UD_MSG_DEBUG([MPIF90=$MPIF90])

if test "x${has_fortran}" = xyes ; then
   dnl Check if MPIF77 is a valid MPI compiler
   F77=${MPIF77}
   AC_PROG_F77
   dnl FFLAGS is set in AC_PROG_F77
   AC_F77_LIBRARY_LDFLAGS

   AC_MSG_CHECKING([whether $MPIF77 is a valid MPI compiler])
   AC_LANG_PUSH([Fortran 77])
   dnl check if can use mpif.h
   AC_COMPILE_IFELSE([AC_LANG_PROGRAM([], [[
           include "mpif.h"
           integer err, rank
           call MPI_Comm_rank(MPI_COMM_WORLD, rank, err)]])],
      [valid_mpif77=yes],[valid_mpif77=no])
   AC_LANG_POP([Fortran 77])
   AC_MSG_RESULT($valid_mpif77)

   if test "x${valid_mpif77}" = xno ; then
      has_fortran=no
      if test "x${enable_fortran}" = xyes ; then
         AC_MSG_ERROR([
   -----------------------------------------------------------------------
     Invalid MPI Fortran 77 compiler: "${MPIF77}"
     A working MPI Fortran 77 compiler is required. Please specify the
     location of a valid MPI Fortran 77 compiler, either in the MPIF77
     environment variable or through --with-mpi configure flag. Abort.
   -----------------------------------------------------------------------])
      else
         AC_MSG_WARN([
   -----------------------------------------------------------------------
     "${MPIF77}" is not a working MPI Fortran 77 compiler.
     Thus, the Fortran feature is disabled.
   -----------------------------------------------------------------------])
      fi
   fi
fi

mpi_mod=no
if test "x${has_fortran}" = xyes ; then
   dnl Check if MPIF90 is a valid MPI compiler
   FC=${MPIF90}
   AC_PROG_FC
   dnl FCFLAGS is set in AC_PROG_FC

   dnl FCLIBS_save="$FCLIBS"
   dnl FCLIBS=""
   AC_FC_LIBRARY_LDFLAGS
   dnl UD_MSG_DEBUG([before FCLIBS=$FCLIBS])
   dnl The autoconf macro for finding FCLIBS sometimes makes mistakes
   dnl (particularly with the Fujitsu frt compiler).  This next step
   dnl first sees if the FCLIBS is valid with the Fortran compiler
   dnl This also happens to Solaris Studio Fortran compilers
   dnl AC_PROG_FC_FCLIBS_VALID
   dnl Now see if FCLIBS works with the C compiler (remove invalid ones)
   dnl PAC_PROG_FC_CHECK_FCLIBS

   dnl replace FLIBS and F90LIBS with FCLIBS
   dnl UD_MSG_DEBUG([after FCLIBS=$FCLIBS])
   dnl FLIBS="$FCLIBS"
   dnl F90LIBS="$FCLIBS"

   AC_MSG_CHECKING([whether mpi.mod is available])
   AC_LANG_PUSH([Fortran])
   AC_COMPILE_IFELSE([AC_LANG_PROGRAM([], [[        use mpi]])],
                     [mpi_mod=yes], [mpi_mod=no]
   )
   AC_MSG_RESULT($mpi_mod)
   AC_MSG_CHECKING([whether $MPIF90 is a valid MPI compiler])
   if test "x${mpi_mod}" = xyes ; then
      AC_COMPILE_IFELSE([AC_LANG_PROGRAM([], [[
           use mpi
           integer err, rank
           call MPI_Comm_rank(MPI_COMM_WORLD, rank, err)]])],
         [valid_mpif90=yes],[valid_mpif90=no]
      )
   else
      AC_MSG_WARN([Fortran module mpi.mod is not available or invalid. Use mpif.h instead.])
      dnl mpi.mod is not available, check if can use mpif.h
      AC_COMPILE_IFELSE([AC_LANG_PROGRAM([], [[
           include "mpif.h"
           integer err, rank
           call MPI_Comm_rank(MPI_COMM_WORLD, rank, err)]])],
         [valid_mpif90=yes],[valid_mpif90=no]
      )
   fi
   AC_LANG_POP([Fortran])
   AC_MSG_RESULT($valid_mpif90)

   if test "x${valid_mpif90}" = xno ; then
      has_fortran=no
      if test "x${enable_fortran}" = xyes ; then
         AC_MSG_ERROR([
   -----------------------------------------------------------------------
     Invalid MPI Fortran 90 compiler: "${MPIF90}"
     A working MPI Fortran 90 compiler is required. Please specify the
     location of a valid MPI Fortran 90 compiler, either in the MPIF90
     environment variable or through --with-mpi configure flag. Abort.
   -----------------------------------------------------------------------])
      fi
      AC_MSG_WARN([
   -----------------------------------------------------------------------
     "${MPIF90}" is not a working MPI Fortran 90 compiler.
     Thus, the Fortran feature is disabled.
   -----------------------------------------------------------------------])
   else
      if test "x${mpi_mod}" = xyes ; then
         USE_MPIF_HEADER="use mpi, only: MPI_OFFSET_KIND"
      else
         USE_MPIF_HEADER="include \"mpif.h\""
      fi
      AC_SUBST(USE_MPIF_HEADER)
   fi
fi
AC_SUBST(has_fortran)dnl for src/utils/pnetcdf-config.in
AM_CONDITIONAL(HAS_FORTRAN, [test x$has_fortran = xyes])
AM_CONDITIONAL(HAVE_MPI_MOD, [test x$mpi_mod = xyes])

if test "x${has_fortran}" = xyes ; then
   if test "x${enable_strict}" = xyes -a "x${GFC}" = xyes; then
      dnl not all Fortran compilers recognize -Wall
      FFLAGS+=" -Wall"
      FCFLAGS+=" -Wall"
   fi
   dnl AC_SUBST(FLIBS)
   dnl AC_SUBST(FCLIBS)
   dnl AC_SUBST(F90LIBS)
   dnl AC_SUBST(FLDFLAGS)
   dnl AC_SUBST(F90LDFLAGS)
fi

ac_f77_support_freeform=no
if test "x${has_fortran}" = xyes ; then
   FC_saved=${FC}
   FC=${MPIF77}
   dnl customized AC_FC_FREEFORM: to just get ac_cv_fc_freeform without
   dnl appending ac_cv_fc_freeform to FCFLAGS
   dnl ac_cv_fc_freeform is the flag for enabling Fortran free form
   dnl we use this flag only in testing programs
   UD_FC_FREEFORM
   if test "x${ac_cv_fc_freeform}" != xunknown ; then
      ac_f77_support_freeform=yes
      FFREEFORMFLAG=${ac_cv_fc_freeform}
   fi
   UD_MSG_DEBUG([FFREEFORMFLAG=$FFREEFORMFLAG])
   AC_SUBST(FFREEFORMFLAG)
   FC=${FC_saved}
fi
AM_CONDITIONAL(HAVE_F77_SUPPORT_FREEFORM, [test x$ac_f77_support_freeform = xyes])

if test "x${has_fortran}" = xyes ; then
   dnl GNU Fortran compiler automatically invokes preprocessor for files with
   dnl extension .F and .F90. To manually invoke the preprocessor on any file,
   dnl use compiler flag -cpp. To disable, use -nocpp.
   dnl For other compilers, we need to find the compile flags for Fortran
   dnl preprocessor.
   dnl AC_FC_PP_SRCEXT is first introduced in autoconf 2.69
   dnl steal AC_FC_PP_SRCEXT from autoconf 2.69 to make UD_FC_PP_SRCEXT
   dnl UD_FC_PP_SRCEXT([F])    dnl sets ac_cv_fc_pp_srcext_F
   dnl UD_FC_PP_SRCEXT([F90])  dnl sets ac_cv_fc_pp_srcext_F90
   AC_FC_PP_SRCEXT([F])    dnl sets ac_cv_fc_pp_srcext_F
   AC_FC_PP_SRCEXT([F90])  dnl sets ac_cv_fc_pp_srcext_F90

   dnl compiler command-line define preprocessor flag, result in ${FC_DEFINE}
   dnl Not all Fortran compilers use -D
   dnl UD_FC_PP_DEFINE
   dnl AC_FC_PP_DEFINE is first introduced in autoconf 2.69
   AC_FC_PP_DEFINE

   dnl check compiler flags for file extensions in .f .F .f90 .F90
   AC_FC_SRCEXT([f])
   AC_FC_SRCEXT([F])
   AC_FC_SRCEXT([f90])
   AC_FC_SRCEXT([F90])

   dnl customized AC_FC_FIXEDFORM: to just get ac_cv_fc_fixedform without
   dnl appending ac_cv_fc_fixedform to FCFLAGS
   dnl ac_cv_fc_fixedform flag is for enabling Fortran fixed form.
   dnl we use this flag only in testing programs
   UD_FC_FIXEDFORM
   FFIXEDFORMFLAG=${ac_cv_fc_fixedform}
   UD_MSG_DEBUG([FC=$FC FFIXEDFORMFLAG=$FFIXEDFORMFLAG])
   AC_SUBST(FFIXEDFORMFLAG)

   dnl Checking for Fortran types also determines the Fortran name mangling
   dnl and places the value into FCALLSCSUB as the C name corresponding
   dnl to the Fortran name SUB
   AC_FC_FUNC(sub, [FCALLSCSUB])

   dnl determine the correct name mapping
   case $FCALLSCSUB in
       SUB)
           AC_DEFINE(F77_NAME_UPPER,,[Define if Fortran names are uppercase])
           ;;
       sub_)
           dnl This is the hard case.  gcc uses one _ unless the name includes
           dnl an underscore, in which case it gets two trailing underscores.
           dnl Use essentially the same configure code that the original configure
           dnl used to determine SUB
           AC_MSG_CHECKING([for C-equivalent to Fortran routine "SUB_A"])
                   dnl "
           AC_FC_FUNC(sub_a, [FCALLSCSUBA])
           AC_MSG_RESULT($FCALLSCSUBA)
           case $FCALLSCSUBA in
               sub_a__)
                   AC_DEFINE(F77_NAME_LOWER_2USCORE,,[Define if Fortran names are lower case with two trailing underscore2])
                   ;;
               sub_a_)
                   AC_DEFINE(F77_NAME_LOWER_USCORE,,[Define if Fortran names are lower case with one trailing underscore])
                   ;;
               *)
                   AC_MSG_WARN([Unrecognized Fortran name mapping])
                   ;;
           esac
           ;;
       sub)
           AC_DEFINE(F77_NAME_LOWER,,[Define if Fortran names are lower case])
           ;;
       *)
           AC_MSG_WARN([Unrecognized Fortran name mapping])
           ;;
   esac

   dnl Some Fortran 77 compilers, such as pgf77, do not allow "_8" modifier,
   dnl because _8 modifier is a Fortran 90 feature
   dnl UD_CHECK_PGF77
   dnl UD_MSG_DEBUG([ac_cv_fc_compiler_pgf77=$ac_cv_fc_compiler_pgf77])

   dnl Check if the Fortran compiler is an NAG
   UD_CHECK_FC_NAG
   if test "x${ac_cv_fc_compiler_nag}" = xyes ; then
      dnl Add -mismatch if they are not set by users
      if ! echo "${FFLAGS}" | ${EGREP} -q -- "-mismatch" ; then
         FFLAGS+=" -mismatch"
      fi
      if ! echo "${FCFLAGS}" | ${EGREP} -q -- "-mismatch" ; then
         FCFLAGS+=" -mismatch"
      fi
      dnl Add -DNAGFortran
       FFLAGS+=" -DNAGFortran"
      FCFLAGS+=" -DNAGFortran"
   fi

   dnl check Fortran parameter modifier for 8-byte integer type
   dnl We need this to set the max constants for UINT, INT64, and UINT64
   UD_FC_CONSTANT_MODIFIER
   UD_MSG_DEBUG([ac_cv_fc_constant_modifier=$ac_cv_fc_constant_modifier])
   PNF_INT8_MODIFIER=""
   if test "x${ac_cv_fc_constant_modifier}" = xnone ; then
      PNF_FILL_UINT=4294967295
      PNF_FILL_INT64=-9223372036854775806
      PNF_FILL_UINT64=18446744073709551614
      PNF_X_UINT_MAX=4294967295
      PNF_X_INT8_MIN=-9223372036854775807
      PNF_X_INT8_MAX=9223372036854775807
      PNF_X_UINT8_MAX=18446744073709551615
   else
      if test "x${ac_cv_fc_constant_modifier}" = xEightByteInt ; then
         PNF_INT8_MODIFIER="      integer, parameter :: EightByteInt = selected_int_kind(18)"
      fi
      PNF_FILL_UINT=4294967295_${ac_cv_fc_constant_modifier}
      PNF_FILL_INT64=-9223372036854775806_${ac_cv_fc_constant_modifier}
      PNF_FILL_UINT64=18446744073709551614_${ac_cv_fc_constant_modifier}
      PNF_X_UINT_MAX=4294967295_${ac_cv_fc_constant_modifier}
      PNF_X_INT8_MIN=-9223372036854775807_${ac_cv_fc_constant_modifier}
      PNF_X_INT8_MAX=9223372036854775807_${ac_cv_fc_constant_modifier}
      PNF_X_UINT8_MAX=18446744073709551615_${ac_cv_fc_constant_modifier}
   fi
   AC_SUBST(PNF_INT8_MODIFIER)
   AC_SUBST(PNF_FILL_UINT)
   AC_SUBST(PNF_FILL_INT64)
   AC_SUBST(PNF_FILL_UINT64)
   AC_SUBST(PNF_X_UINT_MAX)
   AC_SUBST(PNF_X_INT8_MIN)
   AC_SUBST(PNF_X_INT8_MAX)
   AC_SUBST(PNF_X_UINT8_MAX)
fi

ac_cv_prog_f90_uppercase_mod=no
if test "x${has_fortran}" = xyes ; then
   dnl
   dnl Check Fortran module file extension
   dnl
   dnl UD_FC_MODULE_EXTENSION
   AC_FC_MODULE_EXTENSION
   dnl UD_FC_MODULE_EXTENSION defines FC_MODEXT
   if test "x${FC_MODEXT}" = x ; then
      AC_MSG_ERROR([cannot determine Fortran module file extension!])
   fi
   UD_MSG_DEBUG([FC_MODEXT=$FC_MODEXT])

   dnl AC_FC_MODULE_FLAG was first introduced in autoconf 2.69
   dnl AC_FC_MODULE_FLAG/UD_FC_MODULE_FLAG defines FC_MODINC
   dnl However, AC_FC_MODULE_FLAG has a bug that mistakenly sets FC_MODINC to
   dnl -M when Fujitsu frtpx is used. UD_FC_MODULE_FLAG fixes this problem.
   UD_FC_MODULE_FLAG
   UD_MSG_DEBUG([FC_MODINC=$FC_MODINC])

   dnl AC_FC_MODULE_OUTPUT_FLAG
   dnl UD_FC_MODULE_OUTPUT_FLAG
   dnl UD_FC_MODULE_OUTPUT_FLAG defines FC_MODOUT
   dnl UD_MSG_DEBUG([FC_MODOUT=$FC_MODOUT])

   dnl
   dnl Below is to check if a Fortran compiler produces module files with upper
   dnl case file name, e.g. PNETCDF.mod. However, this does not work for Mac
   dnl OSX file system which is case insensitive
   dnl
   UD_PROG_FC_UPPERCASE_MOD
fi
AM_CONDITIONAL(UPPER_CASE_MOD, [test x$ac_cv_prog_f90_uppercase_mod = xyes])

if test "x$enable_shared" = xyes ; then
   dnl Call LT_OUTPUT to produce file ./libtool which is used later in
   dnl. LT_AC_CHECK_SHLIB. Note LT_OUTPUT must be called after all compilers
   dnl checked, such as AC_PROG_CC, AC_PROG_CXX, AC_PROG_FC
   LT_OUTPUT

   dnl Check whether MPICC supports shared libraries.
   LT_MPI_CHECK_SHLIB
   if test "x$ac_cv_lt_mpi_check_shlib" = xno ; then
      AC_MSG_ERROR([
   -----------------------------------------------------------------------
     configure option --enable-shared is set, but the MPI library is not
     built with shared library support. Abort.
   -----------------------------------------------------------------------])
   fi
fi

dnl AC_PROG_INSTALL

dnl have_yacc_lex=no
dnl Starting from PnetCDF 1.5.0, yacc and lex is no longer needed
dnl see comments in src/utils/ncmpigen/Makefile.in for build rules for
dnl ncmpigenyy.c and ncmpigentab.c. If rebuild is desired, uncomment
dnl below checking to check availability of yacc/lex/bison
dnl AC_PROG_YACC
dnl dnl if neither bison nor byacc is found, YACC will be set to yacc
dnl have_yacc_lex=yes
dnl if test "x$YACC" = xyacc; then
dnl    AC_CHECK_PROGS(YACC_PATH, yacc)
dnl    if test "x$YACC_PATH" = x; then
dnl       dnl cannot find bison or yacc required to build ncmpigentab.c
dnl       have_yacc_lex=no
dnl    fi
dnl fi
dnl
dnl AC_PROG_LEX
dnl if (test "x$LEX" != xflex) && (test "x$LEX" != xlex) ; then
dnl    dnl cannot find flex or lex required to build ncmpigenyy.c
dnl    have_yacc_lex=no
dnl fi
dnl AM_CONDITIONAL(HAVE_YACC_LEX, [test x$have_yacc_lex = xyes])

AC_PROG_AWK
dnl AC_PROG_LN_S
dnl AC_PROG_MAKE_SET
dnl AC_SUBST(SET_MAKE)
AC_PROG_EGREP

dnl AC_PROG_SED and AC_PROG_GREP are only available on autoconf 2.60 and later
AC_PROG_SED
dnl check sed command option -i and set SED_I
UD_PROG_SED_I
AC_PROG_GREP

dnl YACC and LEX are required to build PnetCDF utility tool ncmpigen
dnl if configure finds bison then YACC is set to bison -y, so we need to clean
dnl up the output a bit before testing
dnl Below checks commands yacc and lex availability under PATH. However, this
dnl checking is redundant, as AC_PROG_* did that already
dnl YACC_CMD="${YACC% *}"
dnl AC_CHECK_PROG([yacc_cmd], [${YACC_CMD}], [yes], [no])
dnl AC_CHECK_PROG([lex_cmd],  [${LEX}],      [yes], [no])
dnl if test "x${yacc_cmd}" = no ; then
dnl     AC_MSG_ERROR([could not find bison/yacc required by PnetCDF])
dnl fi
dnl if test "x${lex_cmd}" = no ; then
dnl     AC_MSG_ERROR([could not find flex/lex required by PnetCDF])
dnl fi

UD_PROG_M4
M4FLAGS+=" -DPNETCDF"
M4FFLAGS+=" -DPNETCDF"

dnl Check for <stdbool.h> that conforms to C99 requirements
dnl this is also for using bool type in utf8proc.h/utf8proc.c to support
dnl special characters in CDF-2 and CDF-5
AC_HEADER_STDBOOL

dnl AC_C_CONST
AC_C_INLINE

dnl we do not use struct stat yet
dnl AC_CHECK_MEMBERS([struct stat.st_blksize])

UD_CHECK_IEEE

dnl cross compile fails with undefined reference to rpl_realloc and rpl_malloc
dnl AC_FUNC_MALLOC
dnl AC_FUNC_REALLOC

dnl below checks availability of a bunch C functions, but we have not yet
dnl implemented alternative calls
dnl AC_FUNC_ERROR_AT_LINE
dnl AC_FUNC_MEMCMP
dnl AC_FUNC_STRTOD
dnl AC_FUNC_VPRINTF
dnl AC_CHECK_FUNCS([memset setlocale sqrt strchr strrchr strtol])
dnl AC_CHECK_LIB([m], [tanh])
dnl UD_CHECK_LIB_MATH
AC_CHECK_FUNCS([strerror access unlink])

AC_ARG_ENABLE([debug],
    [AS_HELP_STRING([--enable-debug],
                    [Enable PnetCDF internal debug mode. This also enables safe mode.
                     @<:@default: disabled@:>@])],
    [debug=${enableval}], [debug=no]
)

dnl malloc memory allocation tracing relies on tdelete and tsearch
AC_CHECK_HEADERS([search.h])
AC_CHECK_FUNCS([tsearch tdelete])

PNETCDF_DEBUG=0
if test "x${debug}" = xyes; then
   dnl check required functions for enabling malloc tracing
   if test "x${ac_cv_func_tsearch}" = xyes -a "x${ac_cv_func_tdelete}" = xyes ; then
      AC_DEFINE(PNC_MALLOC_TRACE)
   fi
   PNETCDF_DEBUG=1
fi
AC_SUBST(PNETCDF_DEBUG)
AM_CONDITIONAL(PNETCDF_DEBUG, [test x"$PNETCDF_DEBUG" = x1])

dnl check the size of MPI_Offset. PnetCDF requires it be 8 bytes.
AC_CHECK_TYPE([MPI_Offset], [], [], [#include <mpi.h>])
if test "x${ac_cv_type_MPI_Offset}" = xyes; then
   AC_CHECK_SIZEOF([MPI_Offset], [], [#include <mpi.h>])
else
   AC_MSG_ERROR([Unable to find type MPI_Offset in mpi.h])
fi
if test "$ac_cv_sizeof_MPI_Offset" -lt "8"; then
   AC_MSG_ERROR([
   -----------------------------------------------------------------------
     Building of PnetCDF cannot continue due to the size of MPI_Offset
     being less than 8 bytes. Please use an MPI library that supports
     large files. Abort.
   -----------------------------------------------------------------------])
fi

AC_CHECK_SIZEOF([MPI_Aint], [], [#include <mpi.h>])
AM_CONDITIONAL(SIZEOF_MPI_AINT_IS_4, [test x$ac_cv_sizeof_MPI_Aint = x4])

dnl the nonblocking routines build up lists of requests with MPI_Type_struct.
dnl If MPI_Offset not the same size as MPI_Aint, the arrays passed around will
dnl get mangled.
if test "$ac_cv_sizeof_MPI_Offset" -ne "$ac_cv_sizeof_MPI_Aint"; then
   AC_MSG_WARN([
   -----------------------------------------------------------------------
     MPI_Offset and MPI_Aint are detected of different sizes.
     The request aggregation feature implemented in non-blocking APIs is
     thus disabled.
   -----------------------------------------------------------------------])
else
   AC_DEFINE(ENABLE_REQ_AGGREGATION)
   ENABLE_REQ_AGGREGATION=1
   AC_SUBST(ENABLE_REQ_AGGREGATION)
fi

dnl check availability of MPI_Count, which is added in MPI 3.0 standard.
dnl The new MPI functions added in 3.0 that have arguments of type MPI_Count:
dnl MPI_Type_size_x, MPI_Type_get_extent_x, MPI_Type_get_true_extent_x, and
dnl MPI_Get_elements_x
dnl AC_CHECK_TYPE([MPI_Count], [], [], [#include <mpi.h>])
dnl if test "x${ac_cv_type_MPI_Count}" = xyes; then
dnl    AC_DEFINE(HAVE_MPI_COUNT)
dnl fi

dnl check MPI-2 only functions
AC_CHECK_FUNCS([MPI_Get_address \
                MPI_Type_create_subarray \
                MPI_Type_create_hvector \
                MPI_Type_create_hindexed \
                MPI_Type_create_struct \
                MPI_Type_create_resized \
                MPI_Type_get_extent])

dnl Check presence of MPI COMBINERS. These are of type int.
dnl These are introduced in MPI 2.0.
AC_CHECK_DECLS([MPI_COMBINER_DUP,
                MPI_COMBINER_HVECTOR_INTEGER,
                MPI_COMBINER_HINDEXED_INTEGER,
                MPI_COMBINER_SUBARRAY,
                MPI_COMBINER_DARRAY,
                MPI_COMBINER_RESIZED,
                MPI_COMBINER_STRUCT_INTEGER,
                MPI_COMBINER_INDEXED_BLOCK,
                MPI_COMBINER_F90_REAL,
                MPI_COMBINER_F90_INTEGER,
                MPI_COMBINER_F90_COMPLEX],
                [], [], [[#include <mpi.h>]])

dnl Check presence of various MPI error classes. Introduced in MPI 2.0.
dnl These could be enums, so we have to do compile checks.
AC_CHECK_DECLS([MPI_ERR_FILE_EXISTS,
                MPI_ERR_NO_SUCH_FILE,
                MPI_ERR_AMODE,
                MPI_ERR_NOT_SAME,
                MPI_ERR_BAD_FILE,
                MPI_ERR_READ_ONLY,
                MPI_ERR_ACCESS,
                MPI_ERR_NO_SPACE,
                MPI_ERR_QUOTA],
                [], [], [[#include <mpi.h>]])

dnl Check presence of C MPI data types.
dnl Note they are of type MPI_Datatype, thus cannot use AC_CHECK_DECLS
dnl UD_CHECK_MPI_DATATYPE(MPI_CHAR)		dnl first defined in MPI 1.0
dnl UD_CHECK_MPI_DATATYPE(MPI_BYTE)		dnl first defined in MPI 1.0
dnl UD_CHECK_MPI_DATATYPE(MPI_SIGNED_CHAR)	dnl first defined in MPI 2.0
dnl UD_CHECK_MPI_DATATYPE(MPI_UNSIGNED_CHAR)	dnl first defined in MPI 1.0
dnl UD_CHECK_MPI_DATATYPE(MPI_SHORT)		dnl first defined in MPI 1.0
dnl UD_CHECK_MPI_DATATYPE(MPI_UNSIGNED_SHORT)	dnl first defined in MPI 1.0
dnl UD_CHECK_MPI_DATATYPE(MPI_INT)		dnl first defined in MPI 1.0
dnl UD_CHECK_MPI_DATATYPE(MPI_UNSIGNED)		dnl first defined in MPI 1.0
dnl UD_CHECK_MPI_DATATYPE(MPI_LONG)		dnl first defined in MPI 1.0
dnl UD_CHECK_MPI_DATATYPE(MPI_UNSIGNED_LONG)	dnl first defined in MPI 1.0
dnl UD_CHECK_MPI_DATATYPE(MPI_FLOAT)		dnl first defined in MPI 1.0
dnl UD_CHECK_MPI_DATATYPE(MPI_DOUBLE)		dnl first defined in MPI 1.0
dnl UD_CHECK_MPI_DATATYPE(MPI_LONG_LONG_INT)	dnl first defined in MPI 1.0
dnl UD_CHECK_MPI_DATATYPE(MPI_UNSIGNED_LONG_LONG) dnl first defined in MPI 2.0
dnl UD_CHECK_MPI_DATATYPE(MPI_UB)		dnl first defined in MPI 1.0
dnl UD_CHECK_MPI_DATATYPE(MPI_LB)		dnl first defined in MPI 1.0

dnl C data type MPI_Offset was first introduced in MPI 2.0, but MPI_OFFSET was
dnl introduced as a predefined MPI datatype in MPI 2.2
UD_CHECK_MPI_DATATYPE(MPI_OFFSET)
AM_CONDITIONAL(DECL_MPI_OFFSET, [test x$ac_cv_CHECK_MPI_DATATYPE_MPI_OFFSET = xyes])

dnl Check for presence of Fortran types
dnl These could be enums, so we have to do compile checks.
dnl
dnl We do this for a couple of reasons.  First, the MPI might have been
dnl built without Fortran support, in which case these types might not
dnl exist.  Second, we need to map these types to corresponding C types
dnl where possible to simplify processing at run time.
if test "x${has_fortran}" = xyes ; then
    UD_CHECK_MPI_DATATYPE(MPI_INTEGER8)		dnl first defined in MPI 2.1
    UD_CHECK_MPI_DATATYPE(MPI_CHARACTER)	dnl first defined in MPI 1.0
    UD_CHECK_MPI_DATATYPE(MPI_REAL)		dnl first defined in MPI 1.0
    UD_CHECK_MPI_DATATYPE(MPI_INTEGER)		dnl first defined in MPI 1.0
    UD_CHECK_MPI_DATATYPE(MPI_DOUBLE_PRECISION)	dnl first defined in MPI 1.0
    UD_CHECK_MPI_DATATYPE(MPI_INTEGER1)		dnl first defined in MPI 1.0
    UD_CHECK_MPI_DATATYPE(MPI_INTEGER2)		dnl first defined in MPI 1.0
    UD_CHECK_MPI_DATATYPE(MPI_INTEGER4)		dnl first defined in MPI 1.0
    UD_CHECK_MPI_DATATYPE(MPI_REAL2)		dnl first defined in MPI 1.0
    UD_CHECK_MPI_DATATYPE(MPI_REAL4)		dnl first defined in MPI 1.0
    UD_CHECK_MPI_DATATYPE(MPI_REAL8)		dnl first defined in MPI 1.0
fi

AC_C_CHAR_UNSIGNED
AC_C_BIGENDIAN
AM_CONDITIONAL(IS_BIGENDIAN, [test x$ac_cv_c_bigendian = xyes])
AC_SUBST(ac_cv_c_bigendian)dnl for src/utils/pnetcdf-config.in

AC_ARG_ENABLE([in-place-swap],
    [AS_HELP_STRING([--(en/dis)able-in-place-swap],
                    [Enable/disable memory in-place byte swap on Little Endian
                     machines. @<:@default: auto@:>@])],
    [in_place_swap=${enableval}], [in_place_swap=auto]
)
UD_MSG_DEBUG([in_place_swap=$in_place_swap])
dnl ENABLE_IN_PLACE_SWAP=0
dnl if test "x${in_place_swap}" = xyes ; then
dnl    ENABLE_IN_PLACE_SWAP=1
dnl fi
dnl AC_DEFINE(ENABLE_IN_PLACE_SWAP, $ENABLE_IN_PLACE_SWAP)
dnl DISABLE_IN_PLACE_SWAP=0
dnl if test "x${in_place_swap}" = xno ; then
dnl    if test "x${ac_cv_c_bigendian}" = xyes ; then
dnl       AC_MSG_WARN([--disable-in-place-swap takes no effect on Big Endian])
dnl       in_place_swap=yes
dnl    else
dnl       DISABLE_IN_PLACE_SWAP=1
dnl    fi
dnl fi
dnl AC_DEFINE(DISABLE_IN_PLACE_SWAP, $DISABLE_IN_PLACE_SWAP)

dnl IN_PLACE_SWAP being -1 corresponds to "auto"
IN_PLACE_SWAP=-1
if test "x${ac_cv_c_bigendian}" = xyes -a "x${in_place_swap}" != xauto ; then
   AC_MSG_WARN([--(en/dis)able-in-place-swap takes no effect on Big Endian])
else
   if test "x${in_place_swap}" = xyes ; then
      dnl IN_PLACE_SWAP being 1 corresponds to "yes"
      IN_PLACE_SWAP=1
   fi
   if test "x${in_place_swap}" = xno ; then
      dnl IN_PLACE_SWAP being 0 corresponds to "no"
      IN_PLACE_SWAP=0
   fi
fi
AC_SUBST(IN_PLACE_SWAP, $IN_PLACE_SWAP)dnl for src/include/pnetcdf-h.in
dnl in_place_swap can be yes, no, auto
AC_SUBST(in_place_swap)dnl for src/utils/pnetcdf-config.in

dnl For big Endian, put buffer needs no byte swap and hence can be declared as
dnl INTENT(IN). For little Endian, put buffer may be used for byte swap in
dnl place and hence must be declared as INTENT(INOUT).
dnl This will configure/produce the file src/binding/f90/api.f90
if test "x${ac_cv_c_bigendian}" = xyes -o "x${in_place_swap}" = xno ; then
   INTENTV="IN"
else
   INTENTV="INOUT"
fi
AC_SUBST(INTENTV)dnl for src/binding/f90/api.fh.in

AC_TYPE_SIZE_T
AC_TYPE_OFF_T
AC_TYPE_SSIZE_T

AC_CHECK_TYPES([ptrdiff_t, schar, uchar, ushort, uint, longlong, ulonglong, int64, uint64])

AC_CHECK_SIZEOF(size_t)
AC_CHECK_SIZEOF(off_t)
AC_CHECK_SIZEOF(char)
AC_CHECK_SIZEOF(signed char)
AC_CHECK_SIZEOF(unsigned char)
AC_CHECK_SIZEOF(short)
AC_CHECK_SIZEOF(unsigned short int)
AC_CHECK_SIZEOF(unsigned short)
AC_CHECK_SIZEOF(int)
AC_CHECK_SIZEOF(unsigned int)
AC_CHECK_SIZEOF(long)
AC_CHECK_SIZEOF(float)
AC_CHECK_SIZEOF(double)
AC_CHECK_SIZEOF(long long)
AC_CHECK_SIZEOF(unsigned long long)
AC_CHECK_SIZEOF(ptrdiff_t)

if test "$ac_cv_type_schar" = yes ; then
   AC_CHECK_SIZEOF(schar)
fi
if test "$ac_cv_type_uchar" = yes ; then
   AC_CHECK_SIZEOF(uchar)
fi
if test "$ac_cv_type_ushort" = yes ; then
   AC_CHECK_SIZEOF(ushort)
fi
if test "$ac_cv_type_uint" = yes ; then
   AC_CHECK_SIZEOF(uint)
fi
if test "$ac_cv_type_longlong" = yes ; then
   AC_CHECK_SIZEOF(longlong)
fi
if test "$ac_cv_type_ulonglong" = yes ; then
   AC_CHECK_SIZEOF(ulonglong)
fi

if test "x${has_fortran}" = xyes ; then
   dnl check Fortran default integer size
   dnl PnetCDF currently does not support the default integer of size 8
   AC_CHECK_SIZEOF([MPI_Fint], [], [#include <mpi.h>])
   UD_MSG_DEBUG(["sizeof(MPI_Fint) = $ac_cv_sizeof_MPI_Fint"])
   if test "$ac_cv_sizeof_MPI_Fint" = 8 ; then
      AC_MSG_ERROR([PnetCDF does not support Fortran default integer size of 8 bytes])
   fi

   if test "$cross_compiling" = yes; then
      UD_CHECK_FORTRAN_TYPE([NF_INT1_T], [integer*1 byte "integer(kind=1)"])
      UD_CHECK_FORTRAN_TYPE([NF_INT2_T], [integer*2 "integer(kind=2)"])
      UD_CHECK_FORTRAN_TYPE([NF_INT8_T], [integer*8 "integer(kind=8)"])
   else
      UD_FORTRAN_TYPES
   fi
   AC_SUBST(NF_INT1_T)
   AC_SUBST(NF_INT2_T)
   AC_SUBST(NF_INT8_T)

   dnl NFMPI_OFFSET="integer*$ac_cv_sizeof_MPI_Offset"
   dnl AC_MSG_CHECKING([for Fortran NFMPI_OFFSET "$NFMPI_OFFSET"])
   dnl dnl "
   dnl AC_LANG_PUSH([Fortran 77])
   dnl AC_COMPILE_IFELSE(
   dnl    [AC_LANG_SOURCE([
   dnl          subroutine sub(value)
   dnl          $NFMPI_OFFSET value
   dnl          end
   dnl    ])],
   dnl    [ac_cv_NFMPI_OFFSET=yes], [ac_cv_NFMPI_OFFSET=no]
   dnl )
   dnl AC_LANG_POP([Fortran 77])
   dnl if test "$ac_cv_NFMPI_OFFSET" = yes ; then
   dnl    AC_MSG_RESULT(yes)
   dnl else
   dnl    AC_MSG_RESULT(no)
   dnl    AC_MSG_ERROR([F77 does not support "$NFMPI_OFFSET"])
   dnl    dnl "
   dnl fi
   dnl ${RM} -rf conftest*
fi

SIZEOF_MPI_OFFSET=$ac_cv_sizeof_MPI_Offset
AC_SUBST(SIZEOF_MPI_OFFSET)

HAVE_F77_GNU_INT=no
HAVE_F77_INT1=no
HAVE_F77_INT2=no
HAVE_F77_INT8=no
if test "x${has_fortran}" = xyes ; then
   UD_CHECK_F77_GNU_INT
   UD_MSG_DEBUG([ac_cv_f77_gnu_int=$ac_cv_f77_gnu_int])
   HAVE_F77_GNU_INT=$ac_cv_f77_gnu_int
   AC_SUBST(HAVE_F77_GNU_INT)

   UD_CHECK_F77_INT1
   UD_MSG_DEBUG([ac_cv_f77_int1=$ac_cv_f77_int1])
   HAVE_F77_INT1=$ac_cv_f77_int1
   AC_SUBST(HAVE_F77_INT1)
   UD_CHECK_F77_INT2
   UD_MSG_DEBUG([ac_cv_f77_int2=$ac_cv_f77_int2])
   HAVE_F77_INT2=$ac_cv_f77_int2
   AC_SUBST(HAVE_F77_INT2)
   UD_CHECK_F77_INT8
   UD_MSG_DEBUG([ac_cv_f77_int8=$ac_cv_f77_int8])
   HAVE_F77_INT8=$ac_cv_f77_int8
   AC_SUBST(HAVE_F77_INT8)
fi
AM_CONDITIONAL(HAVE_F77_GNU_INT, [test x$HAVE_F77_GNU_INT = xyes])
AM_CONDITIONAL(HAVE_F77_INT1, [test x$HAVE_F77_INT1 = xyes])
AM_CONDITIONAL(HAVE_F77_INT2, [test x$HAVE_F77_INT2 = xyes])
AM_CONDITIONAL(HAVE_F77_INT8, [test x$HAVE_F77_INT8 = xyes])

dnl UD_MAKEWHATIS

dnl
dnl GNU coverage
dnl
dnl This is for internal testing only. It should not be enabled for building a
dnl production PnetCDF. This is because running an executable compiled with
dnl coverage will produce an output file named "gmon.out". Since coverage is
dnl not parallelized, running a program compiled with coverage may cause
dnl problems on concurrently writing to gmon.out in conflicts, possible
dnl corrupting the file or program hanging. Thus, make target "ptest" should
dnl also be disabled when coverage is enabled.
dnl
dnl After all other tests, optionally enable coverage,  we do this last
dnl because legend has it that sometimes on some compilers the coverage flags
dnl mess up other checks
dnl
if test "x${has_fortran}" = xyes ; then
   enable_f77=yes
   enable_fc=yes
fi
PAC_ENABLE_COVERAGE

dnl Some C++ compilers (e.g. Fujitsu) have macro __FUNCTION__, but not __func__
use_cxx_macro_function=no
if test "x${has_mpicxx}" = xyes ; then
   UD_CXX_MACRO_FUNC
   if test "x${ac_cv_cxx_macro_func}" = xno -a "x${ac_cv_cxx_macro_function}" = xyes ; then
      use_cxx_macro_function=yes
   fi
fi
AM_CONDITIONAL(REPLACE_CXX_FUNC_MACRO, [test x$use_cxx_macro_function = xyes])

if test "x${debug}" = xyes; then
   dnl add -g flag if not presented
   dnl remove all -O and -fast flags
   dnl add -O0 to all flags
   if ! echo "${CFLAGS}" | ${EGREP} -q -- "-g" ; then
      CFLAGS+=" -g"
   fi
   CFLAGS=`echo $CFLAGS | ${SED} 's/-O. *//g' | ${SED} 's/-fast *//g'`
   CFLAGS+=" -O0"

   if test "x${has_mpicxx}" = xyes ; then
      if ! echo "${CXXFLAGS}" | ${EGREP} -q -- "-g" ; then
         CXXFLAGS+=" -g"
      fi
      CXXFLAGS=`echo $CXXFLAGS | ${SED} 's/-O. *//g' | ${SED} 's/-fast *//g'`
      CXXFLAGS+=" -O0"
   fi

   if test "x${has_fortran}" = xyes ; then
      if ! echo "${FFLAGS}" | ${EGREP} -q -- "-g" ; then
         FFLAGS+=" -g"
      fi
      if ! echo "${FCFLAGS}" | ${EGREP} -q -- "-g" ; then
         FCFLAGS+=" -g"
      fi

       FFLAGS=`echo $FFLAGS  | ${SED} 's/-O. *//g' | ${SED} 's/-fast *//g'`
      FCFLAGS=`echo $FCFLAGS | ${SED} 's/-O. *//g' | ${SED} 's/-fast *//g'`
       FFLAGS+=" -O0"
      FCFLAGS+=" -O0"
   fi
fi

chmod u+x ${srcdir}/scripts/install-sh

AC_ARG_ENABLE([subfiling],
   [AS_HELP_STRING([--enable-subfiling],
                   [Enable subfiling support. @<:@default: disabled@:>@])],
   [enable_subfiling=${enableval}], [enable_subfiling=no]
)

ENABLE_SUBFILING=0
if test "x$enable_subfiling" = "xyes" ; then
   AC_DEFINE(ENABLE_SUBFILING)
   ENABLE_SUBFILING=1
fi
AC_SUBST(ENABLE_SUBFILING)
AM_CONDITIONAL(ENABLE_SUBFILING, [test x$enable_subfiling = xyes])

AC_ARG_ENABLE([thread-safe],
    [AS_HELP_STRING([--enable-thread-safe],
                    [Enable thread-safe capability. @<:@default: disabled@:>@])],
    [thread_safe=${enableval}], [thread_safe=no]
)
ENABLE_THREAD_SAFE=0
if test "x${thread_safe}" = xyes ; then
   AC_DEFINE(ENABLE_THREAD_SAFE)
   ENABLE_THREAD_SAFE=1
fi
AC_SUBST(ENABLE_THREAD_SAFE)
AM_CONDITIONAL(ENABLE_THREAD_SAFE, [test x$thread_safe = xyes])

AC_ARG_WITH([pthread],
    [AS_HELP_STRING([--with-pthread=DIR],
                    [Specify alternative path to Pthreads library when
                     thread-safe capability is enabled.])],,
    [withval=check])

if test "x${thread_safe}" = xyes ; then
   if test "x${withval}" = xcheck -o "x${withval}" = x ; then
      AC_CHECK_HEADER([pthread.h],,[AC_MSG_ERROR([Cannot find pthread.h])])
      AC_CHECK_LIB([pthread], [pthread_self],, [AC_MSG_ERROR([Cannot find pthread library])])
   else
      case "$withval" in
         *,*)
            pthread_inc="`echo $withval | cut -f1 -d,`"
            pthread_lib="`echo $withval | cut -f2 -d, -s`"
            ;;
         *)
            # check $withval for empty is done above
            pthread_inc="$withval/include"
            pthread_lib="$withval/lib"
            ;;
      esac
      CPPFLAGS="$CPPFLAGS -I$pthread_inc"
      AC_CHECK_HEADER([pthread.h],, [AC_MSG_ERROR([Cannot find pthread.h under $withval])])
      LDFLAGS="$LDFLAGS -L$pthread_lib"
      AC_CHECK_LIB([pthread], [pthread_self],, [AC_MSG_ERROR([Cannot find pthread library under $withval])])
   fi
fi

AC_ARG_ENABLE([netcdf4],
   [AS_HELP_STRING([--enable-netcdf4],
                   [Enable NetCDF-4 support. @<:@default: disabled@:>@])],
   [enable_netcdf4=${enableval}], [enable_netcdf4=no]
)

ENABLE_NETCDF4=0
if test "x$enable_netcdf4" = "xyes" ; then
   AC_DEFINE(ENABLE_NETCDF4)
   ENABLE_NETCDF4=1
fi
AC_SUBST(ENABLE_NETCDF4)
AM_CONDITIONAL(ENABLE_NETCDF4, [test x$enable_netcdf4 = xyes])

if test "x$enable_netcdf4" = "xyes" ; then
   NETCDF4_INSTALL=""
   AC_ARG_WITH(netcdf4,
       [AS_HELP_STRING([--with-netcdf4=/path/to/implementation],
                       [installation prefix for NetCDF-4 implementation])],
       if test "x${withval}" = x; then
          AC_MSG_ERROR(--with-netcdf4 is set but the value is NULL)
       else
          NETCDF4_INSTALL=${withval}
       fi
   )
   UD_MSG_DEBUG([NETCDF4_INSTALL=$NETCDF4_INSTALL])

   # check availability of nc-config only under $NETCDF4_INSTALL/bin
   nc_config=
   if test "x$NETCDF4_INSTALL" != x ; then
      AC_PATH_PROG([nc_config],[nc-config],,[$NETCDF4_INSTALL/bin])
   fi
   netcdf_includedir=
   if test "x$nc_config" = x ; then
<<<<<<< HEAD
      AC_MSG_ERROR([
      ------------------------------------------------------------
      Cannot find nc_config, a utility command to show the
      configuration of the NetCDF-4 library. It is required to
      build PnetCDF with NetCDF-4 support. Use option
          --with-netcdf4=/path/to/implementation
      to specify the location of NetCDF-4 build. In addition,
      please make sure the MPI C compiler is compatible with the
      one used to build NetCDF-4. The NetCDF-4 library used must
      be built with parallel I/O and NETCDF-4 support. Check
      'config.log' for more information. Stopping ...
      ------------------------------------------------------------])
   fi
   UD_MSG_DEBUG([nc_config=$nc_config])
=======
      # nc-config may not be installed, even if NetCDF4 is installed. For
      # example, there are only include and lib installed under NETCDF4_INSTALL
      # on Cori @NERSC. Missing bin folder under NETCDF4_INSTALL may be due to
      # the cross compile environment to make all executables, such as ncdump
      # and ncgen, supposed to be under bin only available for login nodes and
      # thus those executables may be installed in a different location. In
      # this case, we just use and check header and library files under
      # $NETCDF4_INSTALL.
      UD_MSG_DEBUG([nc-config is not available under $NETCDF4_INSTALL/bin])
      dnl AC_MSG_WARN([
      dnl ------------------------------------------------------------
      dnl Cannot find nc_config, a utility command to show the
      dnl configuration of the NetCDF-4 library. It is required to
      dnl build PnetCDF with NetCDF-4 support. Use option
      dnl     --with-netcdf4=/path/to/implementation
      dnl to specify the location of NetCDF-4 build. In addition,
      dnl please make sure the MPI C compiler is compatible with the
      dnl one used to build NetCDF-4. The NetCDF-4 library used must
      dnl be built with parallel I/O and NETCDF-4 support. Check
      dnl 'config.log' for more information. Stopping ...
      dnl ------------------------------------------------------------])
      if test "x$NETCDF4_INSTALL" != x ; then
         netcdf_includedir="$NETCDF4_INSTALL/include"
         UD_MSG_DEBUG([netcdf_includedir=$netcdf_includedir])
      fi
   else
      UD_MSG_DEBUG([nc_config=$nc_config])
>>>>>>> 9597b129

      dnl Check if NetCDF is built with HDF5 enabled
      netcdf_has_hdf5=`$nc_config --has-hdf5`
      if test "x$netcdf_has_hdf5" = xno ; then
         AC_MSG_ERROR([NetCDF-4 library is not built with HDF5 enabled])
      fi
      unset netcdf_has_hdf5

      dnl Get installation directory path of netcdf header files
      dnl Add the path to CPPFLAGS, as it is needed to compile PnetCDF codes
      netcdf_includedir=`$nc_config --includedir`
      UD_MSG_DEBUG([netcdf_includedir=$netcdf_includedir])
   fi

   dnl No need to add the include paths used to build NetCDF to CPPFLAGS
   dnl permanently, as it is not needed to compile PnetCDF codes
   saved_CPPFLAGS=$CPPFLAGS
   if test "x$netcdf_includedir" != x ; then
       CPPFLAGS="-I${netcdf_includedir} ${CPPFLAGS}"
   fi
   have_netcdf4=yes
   AC_CHECK_HEADER([netcdf.h],      [], [have_netcdf4=no])
   AC_CHECK_HEADER([netcdf_meta.h], [], [have_netcdf4=no])
   if test "x${have_netcdf4}" = xno; then
      AC_MSG_ERROR([
      ------------------------------------------------------------
      Missing NetCDF-4 header files (netcdf.h or netcdf_meta.h)
      required to build PnetCDF with NetCDF-4 support. Use option
          --with-netcdf4=/path/to/implementation
      to specify the location of NetCDF-4 installation. In addition,
      please make sure the MPI C compiler is compatible with the one
      used to build NetCDF-4. Check 'config.log' for more information.
      Stopping ...
      ------------------------------------------------------------])
   fi
   AC_CHECK_HEADER([netcdf_par.h],  [], [have_netcdf4=no])
   if test "x${have_netcdf4}" = xno; then
      AC_MSG_ERROR([
      ------------------------------------------------------------
      Missing NetCDF-4 header file netcdf_par.h required by PnetCDF.
      The NetCDF-4 library must be built with parallel I/O and
      NETCDF-4 support. Check 'config.log' for more information.
      Stopping ...
      ------------------------------------------------------------])
   fi

   dnl Check if NetCDF version is 4.6.2 or later
   AC_MSG_CHECKING([whether NetCDF version is 4.6.2 or later])
   AC_COMPILE_IFELSE([AC_LANG_PROGRAM([[
#include <netcdf_meta.h>
#if (NC_VERSION_MAJOR*1000000 + NC_VERSION_MINOR*1000 + NC_VERSION_PATCH < 4006002)
#error NetCDF version is older than 4.6.2
#endif
   ]])], [netcdf_ge_4_6_2=yes], [netcdf_ge_4_6_2=no])
   AC_MSG_RESULT([$netcdf_ge_4_6_2])

   dnl Check if NetCDF is built with parallel I/O enabled
   AC_MSG_CHECKING([whether NetCDF library is built with parallel I/O enabled])
   if test x$netcdf_ge_4_6_2 = xyes; then
      AC_COMPILE_IFELSE([AC_LANG_PROGRAM([[
#include <netcdf_meta.h>
#if !defined(NC_HAS_PARALLEL4) || NC_HAS_PARALLEL4 == 0
#error NetCDF NC_HAS_PARALLEL4 is either not defined or defined to 0
#endif
      ]])], [netcdf_has_parallel4=yes], [netcdf_has_parallel4=no])
      if test "x$netcdf_has_parallel4" = xno ; then
         AC_MSG_RESULT([no])
         AC_MSG_ERROR([NetCDF-4 library is not built with HDF5 parallel I/O enabled])
      fi
   else
      dnl NetCDF 4.6.1 and earlier do not have --has-parallel4 configure option.
      dnl The test below checking whether HDF5 parallel feature is enabled will
      dnl miss the case when NetCDF is built with parallel HDF5 disabled and
      dnl PnetCDF enabled, i.e. configured with options --enable-pnetcdf
      dnl --enable-netcdf-4 --disable-parallel4, which will make command
      dnl "nc-config --has-parallel" return yes.
      AC_COMPILE_IFELSE([AC_LANG_PROGRAM([[
#include <netcdf_meta.h>
#if !defined(NC_HAS_PARALLEL) || NC_HAS_PARALLEL == 0
#error NetCDF NC_HAS_PARALLEL is either not defined or defined to 0
#endif
      ]])], [netcdf_has_parallel=yes], [netcdf_has_parallel=no])
      if test "x$netcdf_has_parallel" = xno ; then
         AC_MSG_RESULT([no])
         AC_MSG_ERROR([NetCDF-4 library is not built with parallel I/O enabled])
      fi
   fi
   AC_MSG_RESULT([yes])

   dnl Check if NetCDF version is 4.5.0 or later
   AC_MSG_CHECKING([whether NetCDF version is 4.5.0 or later])
   AC_COMPILE_IFELSE([AC_LANG_PROGRAM([[
#include <netcdf_meta.h>
#if (NC_VERSION_MAJOR*1000000 + NC_VERSION_MINOR*1000 + NC_VERSION_PATCH < 4005000)
#error NetCDF version is older than 4.5.0
#endif
   ]])], [netcdf_ge_4_5_0=yes], [netcdf_ge_4_5_0=no])
   AC_MSG_RESULT([$netcdf_ge_4_5_0])
   if test "x$netcdf_ge_4_5_0" = xyes ; then
       AC_DEFINE(NETCDF_GE_4_5_0)
   fi

   dnl Check if NetCDF version is 4.4.2 or later
   dnl nc-config option --libdir is first added in NetCDF 4.4.2
   AC_MSG_CHECKING([whether NetCDF version is 4.4.2 or later])
   AC_COMPILE_IFELSE([AC_LANG_PROGRAM([[
#include <netcdf_meta.h>
#if (NC_VERSION_MAJOR*1000000 + NC_VERSION_MINOR*1000 + NC_VERSION_PATCH < 4004002)
#error NetCDF version is older than 4.4.2
#endif
   ]])], [netcdf_ge_4_4_2=yes], [netcdf_ge_4_4_2=no])
   AC_MSG_RESULT([$netcdf_ge_4_4_2])

   AC_MSG_CHECKING([whether relax-coord-bound is enabled in NetCDF-4])
   AC_COMPILE_IFELSE([AC_LANG_PROGRAM([[
#include <netcdf_meta.h>
#if !defined(NC_RELAX_COORD_BOUND) || NC_RELAX_COORD_BOUND == 0
#error NetCDF is built with relax-coord-bound disable
#endif
   ]])], [nc_relax_coord_bound=yes], [nc_relax_coord_bound=no])
   AC_MSG_RESULT([$nc_relax_coord_bound])

   # Build on top of NetCDF4 with PnetCDF already enabled is not supported
   AC_MSG_CHECKING([whether NetCDF is built with PnetCDF])
   AC_COMPILE_IFELSE([AC_LANG_PROGRAM([[
#include <netcdf_meta.h>
#if !defined(NC_HAS_PNETCDF) || NC_HAS_PNETCDF == 0
#error NetCDF is not built with PnetCDF enabled
#endif
   ]])], [netcdf_has_pnetcdf=yes], [netcdf_has_pnetcdf=no])
   AC_MSG_RESULT([$netcdf_has_pnetcdf])
   if test x$netcdf_has_pnetcdf = xyes; then
      AC_MSG_ERROR([NetCDF-4 built with PnetCDF enabled is not supported])
   fi

   if test "x$nc_config" != x ; then
      # Get installation directory path of netcdf library files
      if test "x$netcdf_ge_4_4_2" = xyes ; then
         # Option --libdir is first added in NetCDF 4.4.2
         netcdf_libdir=`$nc_config --libdir`
         UD_MSG_DEBUG([netcdf_libdir=$netcdf_libdir])
      fi

      # Get extra libraries used by netcdf library (dependent libraries)
      netcdf_libs=`$nc_config --libs`
      UD_MSG_DEBUG([netcdf_libs=$netcdf_libs])
      dnl remove -lpnetcdf if it contains it
      netcdf_libs=`echo $netcdf_libs | $SED "s/-lpnetcdf//g"`
   else
      if test "x$NETCDF4_INSTALL" != x ; then
         netcdf_libdir="$NETCDF4_INSTALL/lib"
         UD_MSG_DEBUG([netcdf_libdir=$netcdf_libdir])
      fi
      netcdf_libs="-lnetcdf"
      UD_MSG_DEBUG([netcdf_libs=$netcdf_libs])
   fi

   # Validate netcdf library
   saved_LDFLAGS=$LDFLAGS
   saved_LIBS=$LIBS
   if test "x$netcdf_libdir" != x ; then
      LDFLAGS="-L$netcdf_libdir $LDFLAGS"
   fi
   LIBS="$netcdf_libs $LIBS"
   AC_SEARCH_LIBS([nc_open], [netcdf], [nc_open_found=yes], [nc_open_found=no])
   if test "x$nc_open_found" = xno ; then
      if test "x$nc_config" = x ; then
         AC_MSG_WARN([Please set HDF5 lib path and libraries in environment variables LDFLAGS and LIBS])
      fi
      AC_MSG_ERROR([Cannot find nc_open in NetCDF-4 library])
   fi
   LDFLAGS=$saved_LDFLAGS
   LIBS=$saved_LIBS
   # Do not add -L$netcdf_libdir to LDFLAGS and -lnetcdf to LIBS
   # They are only needed when linking executables.

   # Get directory path of netcdf library files
   # netcdf_lib=`$nc_config --libs`
   # UD_MSG_DEBUG([netcdf_lib=$netcdf_lib])
   # dnl separate -L and -l
   # netcdf_ldflags=`echo $netcdf_lib | $SED "s/-l[[^ ]]*//g"`
   # netcdf_libs=`echo $netcdf_lib | $SED "s/-L[[^ ]]*//g"`
   # dnl remove -lpnetcdf if it contains it
   # netcdf_libs=`echo $netcdf_libs | $SED "s/-lpnetcdf//g"`
   # dnl remove extra whitespace
   # netcdf_ldflags=`echo $netcdf_ldflags | $SED "s/[[ ]]* / /g"`
   # netcdf_libs=`echo $netcdf_libs | $SED "s/[[ ]]* / /g"`
   # UD_MSG_DEBUG([netcdf_ldflags=$netcdf_ldflags])
   # UD_MSG_DEBUG([netcdf_libs=$netcdf_libs])
   # LDFLAGS+=" ${netcdf_ldflags}"
   # LIBS+=" ${netcdf_libs}"

   dnl check if HDF5 version 1.10.4 or later is used to build NetCDF
   if test "x$nc_config" != x ; then
      netcdf_cflags=`$nc_config --cflags`
   fi

   CPPFLAGS+=" $netcdf_cflags"
   dnl AC_CHECK_HEADERS uses CPPFLAGS, not CFLAGS
   AC_CHECK_HEADER([hdf5.h], [have_hdf5=yes], [have_hdf5=no])
   if test "x$have_hdf5" = xyes ; then
      AC_MSG_CHECKING([whether HDF5 version is 1.10.4 or later])
      AC_COMPILE_IFELSE([AC_LANG_PROGRAM([[
#include <hdf5.h>
#if (H5_VERS_MAJOR*1000000 + H5_VERS_MINOR*1000 + H5_VERS_RELEASE < 1010004)
#error HDF5 version is older than 1.10.4
#endif
      ]])], [hdf5_ge_1_10_4=yes], [hdf5_ge_1_10_4=no])
      AC_MSG_RESULT([$hdf5_ge_1_10_4])
      if test x$hdf5_ge_1_10_4 = xyes; then
         AC_DEFINE([HDF5_VER_GE_1_10_4])
      fi
   fi
   # restore CPPFLAGS
   CPPFLAGS=$saved_CPPFLAGS

   # get NETCDF4 include dir from nc-config and remove any duplicate
   AC_MSG_CHECKING([NetCDF-4 include directories])
   netcdf_incdir=
   if test "x$nc_config" != x ; then
      netcdf_incdir=`$nc_config --includedir`
   else
      if test "x$NETCDF4_INSTALL" != x ; then
         netcdf_incdir="$NETCDF4_INSTALL/include"
      fi
   fi
   NETCDF4_INC=
   if test "x$netcdf_incdir" = x ; then
      AC_MSG_RESULT([none needed])
   else
      AC_MSG_RESULT([$netcdf_incdir])
      NETCDF4_INC="-I$netcdf_incdir"
   fi
   AC_SUBST([NETCDF4_INC])

   if test "x$netcdf_libdir" != x ; then
      NETCDF4_LDFLAGS="-L$netcdf_libdir"
   fi
   # remove all -l options from netcdf_libs that should leave -L only
   netcdf4_L=`echo $netcdf_libs | ${SED} 's/-l[[^ ]]*//g'`
   if test "x$netcdf4_L" = x ; then
      netcdf4_L=$NETCDF4_LDFLAGS
   else
      netcdf4_L="$NETCDF4_LDFLAGS $netcdf4_L"
   fi
   # remove space between -L and path
   netcdf4_L=`echo $netcdf4_L | ${SED} 's/-L[[ ]]*/-L/g'`
   UD_MSG_DEBUG(netcdf4_L=$netcdf4_L)

   AC_MSG_CHECKING([NetCDF-4 LDFLAGS])
   # remove any duplicate in netcdf4_L
   NETCDF4_LDFLAGS=`echo $netcdf4_L | ${AWK} -v RS=' ' '{if (!seen[[$0]]++){printf "%s%s",sep,$0; sep=" "}}'`
   AC_SUBST([NETCDF4_LDFLAGS])
   AC_MSG_RESULT([$NETCDF4_LDFLAGS])

   # remove all -L options from netcdf_libs that should leave -l only
   netcdf4_l=`echo $netcdf_libs | ${SED} 's/-L[[^ ]]*//g'`
   UD_MSG_DEBUG(netcdf4_l=$netcdf4_l)

   AC_MSG_CHECKING([NetCDF-4 LIBS])
   # remove any duplicate in netcdf4_l
   NETCDF4_LIBS=`echo $netcdf4_l | ${AWK} -v RS=' ' '{if (!seen[[$0]]++){printf "%s%s",sep,$0; sep=" "}}'`
   AC_SUBST([NETCDF4_LIBS])
   AC_MSG_RESULT([$NETCDF4_LIBS])

   AC_SUBST([NETCDF4_PACKAGE], [netcdf])
fi

AC_ARG_ENABLE([erange-fill],
   [AS_HELP_STRING([--disable-erange-fill],
                   [Disable use of fill value when out-of-range type
                    conversion causes NC_ERANGE error. @<:@default: enabled@:>@])],
   [enable_erange_fill=${enableval}], [enable_erange_fill=yes]
)
ENABLE_ERANGE_FILL=0
if test "x$enable_erange_fill" = xyes ; then
   ENABLE_ERANGE_FILL=1
fi
UD_MSG_DEBUG(enable_erange_fill=$enable_erange_fill)
AC_SUBST(ENABLE_ERANGE_FILL)
AM_CONDITIONAL(ENABLE_ERANGE_FILL, [test x$enable_erange_fill = xyes])

AC_ARG_ENABLE([relax-coord-bound],
   [AS_HELP_STRING([--disable-relax-coord-bound],
                   [Use stricter rule for error NC_EINVALCOORDS to disallow coordinate
                    start argument equal to dimension size when argument
                    count is zero. @<:@default: enabled@:>@])],
   [relax_coord_bound=${enableval}], [relax_coord_bound=auto]
)
UD_MSG_DEBUG(relax_coord_bound=$relax_coord_bound)

if test "x$enable_netcdf4" = xyes ; then
   # check nc_relax_coord_bound set in NetCDF-4
   if test "x$relax_coord_bound" = xauto ; then
      relax_coord_bound=$nc_relax_coord_bound
   else
      if test "$relax_coord_bound" != "$nc_relax_coord_bound" ; then
         # error out when the settings conflict
         if test "x$relax_coord_bound" = xyes ; then
             AC_MSG_ERROR([Enabling relax-coord-bound conflicts with NetCDF-4 setting])
         else
             AC_MSG_ERROR([Disabling relax-coord-bound conflicts with NetCDF-4 setting])
         fi
      fi
      relax_coord_bound=$nc_relax_coord_bound
   fi
else
   if test "x$relax_coord_bound" = xauto ; then
      # default is yes
      relax_coord_bound=yes
   fi
fi
UD_MSG_DEBUG(relax_coord_bound=$relax_coord_bound)

RELAX_COORD_BOUND=0
if test "x$relax_coord_bound" = xyes ; then
   RELAX_COORD_BOUND=1
   AC_DEFINE(RELAX_COORD_BOUND)
fi
AC_SUBST(RELAX_COORD_BOUND)
AM_CONDITIONAL([RELAX_COORD_BOUND], [test "x$relax_coord_bound" = xyes])

AC_ARG_ENABLE([doxygen],
   [AS_HELP_STRING([--enable-doxygen], [Enable generation of documentation. @<:@default: disabled@:>@])],
   [enable_doxygen=${enableval}], [enable_doxygen=no]
)
AM_CONDITIONAL([BUILD_DOCS], [test "x$enable_doxygen" = xyes])

AC_PATH_PROG([LATEX],  [latex])
AC_PATH_PROG([DVIPDF], [dvipdf])
has_latex=no
if test "x${LATEX}" != x ; then
    has_latex=yes
fi
AC_SUBST(LATEX)
AC_SUBST(DVIPDF)
AM_CONDITIONAL([HAS_LATEX], [test "x$has_latex" = xyes])

AC_ARG_ENABLE([file-sync],
    [AS_HELP_STRING([--disable-file-sync],
                    [Disable MPI file sync if you know your file system can
                     provide data consistency. @<:@default: enabled@:>@])],
    [file_sync=${enableval}], [file_sync=yes]
)
if test "x${file_sync}" = xno ; then
    AC_DEFINE(DISABLE_FILE_SYNC)
fi

AC_ARG_ENABLE([large-single-req],
    [AS_HELP_STRING([--enable-large-single-req],
                    [Enable large (> 2 GiB) single request in individual MPI-IO
                     calls. Note some MPI-IO libraries may not support this.
                     @<:@default: disabled@:>@])],
    [large_single_req=${enableval}], [large_single_req=no]
)
ENABLE_LARGE_SINGLE_REQ=0
if test "x${large_single_req}" = xyes ; then
    ENABLE_LARGE_SINGLE_REQ=1
    AC_DEFINE(ENABLE_LARGE_SINGLE_REQ)
fi
AM_CONDITIONAL(ENABLE_LARGE_SINGLE_REQ, [test x$large_single_req = xyes])
AC_SUBST(ENABLE_LARGE_SINGLE_REQ)

AC_ARG_ENABLE([large-file-test],
    [AS_HELP_STRING([--enable-large-file-test],
                    [Enable testing for large (>4GB) file/variable I/O. Note
                     "make check" can run very slow. @<:@default: disabled@:>@])],
    [large_file_test=${enableval}], [large_file_test=no]
)
AM_CONDITIONAL(RUN_LARGE_FILE_TEST, [test x$large_file_test = xyes])

# Check whether to enable strict null byte header padding.
# See https://github.com/Unidata/netcdf-c/issues/657 for more information.
AC_ARG_ENABLE([null-byte-header-padding],
    [AS_HELP_STRING([--enable-null-byte-header-padding],
                    [Enable check for null-byte header padding when reading
                     files in classic formats. @<:@default: disabled@:>@])],
    [null_byte_header_padding=${enableval}], [null_byte_header_padding=no]
)
ENABLE_NULL_BYTE_HEADER_PADDING=0
if test "x${null_byte_header_padding}" = xyes ; then
    ENABLE_NULL_BYTE_HEADER_PADDING=1
    AC_DEFINE(ENABLE_NULL_BYTE_HEADER_PADDING)
fi
AC_SUBST(ENABLE_NULL_BYTE_HEADER_PADDING)

AC_ARG_ENABLE([burst-buffering],
   [AS_HELP_STRING([--enable-burst-buffering],
                   [Enable burst buffer driver support. @<:@default: disabled@:>@])],
   [enable_bbdriver=${enableval}], [enable_bbdriver=no]
)

ENABLE_BURST_BUFFER=0
if test "x$enable_bbdriver" = "xyes" ; then
   AC_DEFINE(ENABLE_BURST_BUFFER)
   ENABLE_BURST_BUFFER=1
fi
AC_SUBST(ENABLE_BURST_BUFFER)
AM_CONDITIONAL(ENABLE_BURST_BUFFER, [test x$enable_bbdriver = xyes])

AC_ARG_ENABLE([profiling],
   [AS_HELP_STRING([--enable-profiling],
                   [Enable time and memory profiling. @<:@default: disabled@:>@])],
   [enable_profiling=${enableval}], [enable_profiling=no]
)

PNETCDF_PROFILING=0
if test "x$enable_profiling" = "xyes" ; then
   AC_DEFINE(PNETCDF_PROFILING)
   PNETCDF_PROFILING=1

   if test "x${debug}" = xno; then
      dnl check required functions for enabling malloc tracing
      if test "x${ac_cv_func_tsearch}" = xyes -a "x${ac_cv_func_tdelete}" = xyes ; then
         AC_DEFINE(PNC_MALLOC_TRACE)
      fi
   fi
fi
AC_SUBST(PNETCDF_PROFILING)
AM_CONDITIONAL(PNETCDF_PROFILING, [test x$enable_profiling = xyes])

dnl build test programs and benchmark programs
AM_CONDITIONAL(BUILD_TESTSETS, [true])
AM_CONDITIONAL(BUILD_BENCHMARKS_IN_PNETCDF, [true])

AC_ARG_VAR(TESTSEQRUN, [Run command (on one MPI process) for "make check" on cross-compile environment. Example: "aprun -n 1". @<:@default: none@:>@])

AC_ARG_VAR(TESTMPIRUN, [MPI run command for "make ptest", @<:@default: mpiexec -n NP@:>@])
if test "x${TESTMPIRUN}" = x ; then
   dnl if TESTMPIRUN has not been set by users, then
   dnl set default to "mpiexec -n NP"
   UD_MPI_PATH_PROGS([TESTMPIRUN], [mpiexec mpirun srun])
   if test "x${TESTMPIRUN}" != x ; then
      TESTMPIRUN+=" -n NP"
   fi
fi

AC_ARG_VAR(TESTOUTDIR, [Output file directory for "make check" and "make ptest", @<:@default: ./@:>@])
if test "x${TESTOUTDIR}" = x ; then
   dnl set default to current directory
   TESTOUTDIR=.
fi

# SEQ_CC is used to compile programs to be run sequentially, such as
# pnetcdf_version, ncoffsets, and ncvalidator
AC_PATH_PROG([SEQ_CC], [gcc], [$MPICC])
AC_SUBST(SEQ_CC)

dnl Configuration Date
dnl Note that command 'date' is not portable across Unix platforms
if test "x$SOURCE_DATE_EPOCH" != x ; then
    date_str=`date -d @${SOURCE_DATE_EPOCH}`
    if test "x$date_str" != x ; then
       AC_SUBST([CONFIG_DATE], ["$date_str"])
    else
       date_str=`date -r $SOURCE_DATE_EPOCH`
       if test "x$date_str" != x ; then
          AC_SUBST([CONFIG_DATE], ["$date_str"])
       else dnl ignore SOURCE_DATE_EPOCH
          AC_SUBST([CONFIG_DATE], ["`date`"])
       fi
    fi
else
    AC_SUBST([CONFIG_DATE], ["`date`"])
fi
UD_MSG_DEBUG([CONFIG_DATE=$CONFIG_DATE])

dnl Enable creation of libtool-style versioning or no versioning
AC_ARG_ENABLE(versioning,
        [AC_HELP_STRING([--disable-versioning],[Disable library versioning. @<:@default: enabled@:>@])],
        [enable_versioning=${enableval}], [enable_versioning=yes]
)
dnl For libtool ABI versioning rules see:
dnl http://www.gnu.org/software/libtool/manual/libtool.html#Updating-version-info
dnl Update the version information only immediately before a public release.
dnl PnetCDF starts with 1:0:0 (shared library is first supported in 1.9.0)
dnl because some package distributors, such as Debian, may have already built
dnl PnetCDF with shared libraries.
ABIVERSION="3:1:0"
AC_SUBST(ABIVERSION)
if test "$enable_versioning" = "yes" ; then
   ABIVERSIONFLAGS="-version-info \$(ABIVERSION)"
else
   ABIVERSIONFLAGS="-avoid-version"
fi
AC_SUBST(ABIVERSIONFLAGS)

dnl AC_CONFIG_HEADERS([src/binding/f77/nfconfig_inc])
AC_CONFIG_FILES(Makefile \
                src/Makefile \
                src/dispatchers/Makefile \
                src/libs/Makefile \
                src/include/Makefile \
                src/include/pnetcdf.h \
                src/drivers/Makefile \
                src/drivers/common/Makefile \
                src/drivers/include/Makefile \
                src/drivers/ncmpio/Makefile \
                src/drivers/nc4io/Makefile \
                src/drivers/ncbbio/Makefile \
                src/drivers/ncfoo/Makefile \
                src/binding/Makefile \
                src/binding/cxx/Makefile \
                src/binding/f77/Makefile \
                src/binding/f77/pnetcdf.inc \
                src/binding/f90/Makefile \
                src/binding/f90/pnetcdf.f90 \
                src/binding/f90/api.fh \
                src/binding/f90/nfmpi_constants.fh \
                src/utils/Makefile \
                src/utils/ncoffsets/Makefile \
                src/utils/pnetcdf_version/Makefile \
                src/utils/ncvalidator/Makefile \
                src/utils/ncmpidiff/Makefile \
                src/utils/ncmpidump/Makefile \
                src/utils/ncmpigen/Makefile \
                src/utils/ncmpilogdump/Makefile \
                src/utils/pnetcdf-config \
                src/packaging/Makefile \
                src/packaging/pnetcdf.pc \
                examples/Makefile \
                examples/C/Makefile \
                examples/tutorial/Makefile \
                examples/CXX/Makefile \
                examples/F77/Makefile \
                examples/F90/Makefile \
                examples/burst_buffer/Makefile \
                benchmarks/Makefile \
                benchmarks/C/Makefile \
                benchmarks/FLASH-IO/Makefile \
                doc/Makefile \
                doc/pnetcdf-api/Makefile \
                man/Makefile \
                test/Makefile \
                test/common/Makefile \
                test/C/Makefile \
                test/fandc/Makefile \
                test/nc_test/Makefile \
                test/cdf_format/Makefile \
                test/nc4/Makefile \
                test/header/Makefile \
                test/testcases/Makefile \
                test/nonblocking/Makefile \
                test/largefile/Makefile \
                test/CXX/Makefile \
                test/subfile/Makefile \
                test/nf_test/Makefile \
                test/nf_test/tests.inc \
                test/nf90_test/Makefile \
                test/nf90_test/tests.inc \
                test/F90/Makefile \
                test/burst_buffer/Makefile \
)

dnl The following dependency is for configure.in and configure
dnl See autoconf manual 2.69, Section 4.8.5 Automatic Remaking
dnl AC_CONFIG_FILES([stamp-h], [echo timestamp > stamp-h])

dnl build ncfoo driver only in debug mode
AM_CONDITIONAL(BUILD_DRIVER_FOO, [test x${debug} = xyes])

AC_SUBST(enable_static)
AC_SUBST(enable_shared)
AC_SUBST(enable_netcdf4)
AC_SUBST(netcdf_libdir)
AM_CONDITIONAL(BUILD_SHARED_LIB, [test x${enable_shared} = xyes])

AC_OUTPUT
echo "------------------------------------------------------------------------------"
echo \
"
   ${PACKAGE_NAME} Version ${PACKAGE_VERSION}

   Features:  Build static libraries                      - ${enable_static}
              Build shared libraries                      - ${enable_shared}
              Build Fortran APIs                          - ${has_fortran}
              Build C++ APIs                              - ${has_mpicxx}"
if test "x${enable_netcdf4}" = xyes; then
   echo "\
              NetCDF-4 support                            - enabled"
fi
if test "x${enable_bbdriver}" = xyes ; then
   echo "\
              Burst buffering                             - enabled"
fi
if test "x${enable_subfiling}" = xyes; then
   echo "\
              Subfiling support                           - enabled"
fi
if test "x${large_single_req}" = xyes ; then
   echo "\
              Allow large (> 2GiB) single MPI-IO requests - enabled"
fi
if test "x${thread_safe}" = xyes ; then
   echo "\
              Thread-safe capability                      - enabled"
fi
if test "x${enable_aggreg}" = xno; then
   echo "\
              Request aggregation in nonblocking APIs     - disabled"
fi
if test "x${enable_erange_fill}" = xno; then
   echo "\
              Fill variables when NC_ERANGE occurs        - disabled"
fi
if test "x${relax_coord_bound}" = xno; then
   echo "\
              Relax start coordinate bound check          - disabled"
fi
if test "x${ac_cv_c_bigendian}" = xno ; then
   if test "x${in_place_swap}" = xno ; then
      echo "\
              Memory in-place byte swap                   - disabled"
   elif test "x${in_place_swap}" = xyes ; then
      echo "\
              Memory in-place byte swap                   - enabled"
   fi
fi
if test "x${large_file_test}" = xyes; then
   echo "\
              Testing large file/variable I/O             - enabled"
fi
if test "x${has_fortran}" = xyes -a "x${ac_f77_support_freeform}" = xno ; then
   echo "\
              Support free form in Fortran 77             - disabled"
fi
if test "x${null_byte_header_padding}" = xyes ; then
   echo "\
              Check null-byte header padding for reads    - enabled"
fi
if test "x${debug}" = xyes; then
   echo "\
              Internal debug mode                         - enabled"
fi
if test "x${enable_profiling}" = xyes ; then
   echo "\
              Internal profiling mode                     - enabled"
fi

echo "\

   Compilers: MPICC    = ${MPICC}"
if test "${has_mpicxx}" = yes ; then
   echo "\
              MPICXX   = ${MPICXX}"
fi
if test "${has_fortran}" = yes ; then
   echo "\
              MPIF77   = ${MPIF77}
              MPIF90   = ${MPIF90}"
fi
if test "x${CPPFLAGS}" != x ; then
   echo "\
              CPPFLAGS = ${CPPFLAGS}"
fi
echo "\
              CFLAGS   = ${CFLAGS}"
if test "${has_mpicxx}" = yes ; then
   echo "\
              CXXFLAGS = ${CXXFLAGS}"
fi
if test "${has_fortran}" = yes ; then
   echo "\
              FFLAGS   = ${FFLAGS}
              FCFLAGS  = ${FCFLAGS}"
fi
if test "x${LDFLAGS}" != x ; then
   echo "\
              LDFLAGS  = ${LDFLAGS}"
fi
if test "x${LIBS}" != x ; then
   echo "\
              LIBS     = ${LIBS}"
fi
if test "x${enable_netcdf4}" = xyes; then
   echo "\

   NetCDF-4 library:
              NETCDF4_INC     = ${NETCDF4_INC}
              NETCDF4_LDFLAGS = ${NETCDF4_LDFLAGS}
              NETCDF4_LIBS    = ${NETCDF4_LIBS}"
fi
echo "\

   Now run 'make' to build the library and utility tools.
   Then run 'make @<:@<target>@:>@' for testing and installation, where the
   optional <target> can be:
              tests    - build all test programs (build only, no run)
              check    - run sequential test programs
              ptest    - run parallel test programs on 4 MPI processes
              ptests   - run parallel test programs on 3,4,6,8 MPI processes
              install  - install PnetCDF library in ${prefix}

------------------------------------------------------------------------------"
<|MERGE_RESOLUTION|>--- conflicted
+++ resolved
@@ -1464,22 +1464,6 @@
    fi
    netcdf_includedir=
    if test "x$nc_config" = x ; then
-<<<<<<< HEAD
-      AC_MSG_ERROR([
-      ------------------------------------------------------------
-      Cannot find nc_config, a utility command to show the
-      configuration of the NetCDF-4 library. It is required to
-      build PnetCDF with NetCDF-4 support. Use option
-          --with-netcdf4=/path/to/implementation
-      to specify the location of NetCDF-4 build. In addition,
-      please make sure the MPI C compiler is compatible with the
-      one used to build NetCDF-4. The NetCDF-4 library used must
-      be built with parallel I/O and NETCDF-4 support. Check
-      'config.log' for more information. Stopping ...
-      ------------------------------------------------------------])
-   fi
-   UD_MSG_DEBUG([nc_config=$nc_config])
-=======
       # nc-config may not be installed, even if NetCDF4 is installed. For
       # example, there are only include and lib installed under NETCDF4_INSTALL
       # on Cori @NERSC. Missing bin folder under NETCDF4_INSTALL may be due to
@@ -1507,7 +1491,6 @@
       fi
    else
       UD_MSG_DEBUG([nc_config=$nc_config])
->>>>>>> 9597b129
 
       dnl Check if NetCDF is built with HDF5 enabled
       netcdf_has_hdf5=`$nc_config --has-hdf5`
