/*
 *  Copyright (C) 2017, Northwestern University and Argonne National Laboratory
 *  See COPYRIGHT notice in top-level directory.
 */
/* $Id$ */

#ifdef HAVE_CONFIG_H
#include <config.h>
#endif
#include <sys/types.h>
#include <dirent.h>
#include <assert.h>
#include "ncx.h"
#include <limits.h>
#include <fcntl.h>
#include <errno.h>
#include <stdint.h>
#include <sys/stat.h>
#include <unistd.h>
#include <stdlib.h>
#include <stdio.h>
#include <string.h>
#include <pnc_debug.h>
#include <common.h>
#include <pnetcdf.h>
#include <ncbbio_driver.h>

/*
 * Create a new log structure
 * IN      info:    MPI info passed to ncmpi_create/ncmpi_open
 * INOUT   ncbbp:   NC_bb object holding the log structure
 */
int ncbbio_log_create(NC_bb* ncbbp, MPI_Info info) {
    int i, rank, np, err, flag, masterrank;
    char logbase[NC_LOG_PATH_MAX], basename[NC_LOG_PATH_MAX];
    char *abspath, *fname, *path, *fdir = NULL;
    char *private_path = NULL, *stripe_path = NULL;
    char *logbasep = ".";
    int log_per_node = 0;
#ifdef PNETCDF_PROFILING
    double t1, t2;
#endif
    DIR *logdir;
    ssize_t headersize;
    NC_bb_metadataheader *headerp;

#ifdef PNETCDF_PROFILING
    t1 = MPI_Wtime();
#endif

    /* Get rank and number of processes */
    err = MPI_Comm_rank(ncbbp->comm, &rank);
    if (err != MPI_SUCCESS) {
        err = ncmpii_error_mpi2nc(err, "MPI_Comm_rank");
        DEBUG_RETURN_ERROR(err);
    }
    err = MPI_Comm_size(ncbbp->comm, &np);
    if (err != MPI_SUCCESS) {
        err = ncmpii_error_mpi2nc(err, "MPI_Comm_rank");
        DEBUG_RETURN_ERROR(err);
    }
    masterrank = rank;

    /* Initialize log structure */

    /* Determine log file name
     * Log file name is $(bufferdir)$(basename)_$(ncid)_$(rank).{meta/data}
     * filepath is absolute path to the cdf file
     * If buffer directory is not set, we use the same directory as the NetCDF file
     */

    /* Read environment variable for burst buffer path */

    /* Remove romio driver specifier form the begining of path */
    path = strchr(ncbbp->path, ':');
    if (path == NULL){
        /* No driver specifier, use full path */
        path = ncbbp->path;
    }
    else{
        /* Skip until after the first ':' */
        path += 1;
    }

    /* Determine log base */
    if (ncbbp->logbase[0] != '\0'){
        /* We don't need driver specifier in logbase as well */
        logbasep = strchr(ncbbp->logbase, ':');
        if (logbasep == NULL){
            /* No driver specifier, use full path */
            logbasep = ncbbp->logbase;
        }
        else{
            /* Skip until after the first ':' */
            logbasep += 1;
        }
    }
    else{
        i = strlen(path);
        fdir = (char*)NCI_Malloc((i + 1) * sizeof(char));
        strncpy(fdir, path, i + 1);
        /* Search for first '\' from the back */
        for(i--; i > -1; i--){
            if (fdir[i] == '/'){
                fdir[i + 1] = '\0';
                break;
            }
        }

        /* If directory is fund, use it as logbase */
        if (i >= 0){
            logbasep = fdir;
        }

        /* Warn if log base not set by user */
        if (rank == 0){
            printf("Warning: Log directory not set. Using %s\n", logbasep);
            fflush(stdout);
        }
    }

    /*
     * Make sure bufferdir exists
     * NOTE: Assume directory along netcdf file path exists
     */
    logdir = opendir(logbasep);
    if (logdir == NULL) {
        /* Log base does not exist or not accessible */
        DEBUG_RETURN_ERROR(NC_EBAD_FILE);
    }
    closedir(logdir);

    /* Resolve absolute path */
    abspath = realpath(path, basename);
    if (abspath == NULL){
        /* Can not resolve absolute path */
        DEBUG_RETURN_ERROR(NC_EBAD_FILE);
    }
    abspath = realpath(logbasep, logbase);
    if (abspath == NULL){
        /* Can not resolve absolute path */
        DEBUG_RETURN_ERROR(NC_EBAD_FILE);
    }

    if (fdir != NULL){
        NCI_Free(fdir);
    }

<<<<<<< HEAD
=======
#if 0
    /* Determine log to process mapping */
    if (rank == 0){
        int j;
        char abs_private_path[NC_LOG_PATH_MAX], abs_stripe_path[NC_LOG_PATH_MAX];

        /* Resolve BB_JOB_PRIVATE and BB_JOB_STRIPED into absolute path */
        memset(abs_private_path, 0, sizeof(abs_private_path));
        memset(abs_stripe_path, 0, sizeof(abs_stripe_path));
        if (private_path != NULL){
            abspath = realpath(private_path, abs_private_path);
            if (abspath == NULL){
                /* Can not resolve absolute path */
                memset(abs_private_path, 0, sizeof(abs_private_path));
            }
        }
        if (stripe_path != NULL){
            abspath = realpath(stripe_path, abs_stripe_path);
            if (abspath == NULL){
                /* Can not resolve absolute path */
                memset(abs_stripe_path, 0, sizeof(abs_stripe_path));
            }
        }

        /* Match against logbase */
        for(i = 0; i < NC_LOG_PATH_MAX; i++){
            if (logbase[i] == '\0' || abs_private_path[i] == '\0'){
                break;
            }
            if (logbase[i] != abs_private_path[i]){
                break;
            }
        }
        for(j = 0; j < NC_LOG_PATH_MAX; j++){
            if (logbase[j] == '\0' || abs_stripe_path[j] == '\0'){
                break;
            }
            if (logbase[j] != abs_stripe_path[j]){
                break;
            }
        }

        /* Whichever has longer matched prefix is considered a match
         * Use log per node only when striped mode wins
         */
        if (j > i) {
            log_per_node = 1;
        }
        else {
            log_per_node = 0;
        }

        /* Hints can overwrite the default action */
        if (ncbbp->hints & NC_LOG_HINT_LOG_SHARE){
            log_per_node = 1;
        }
    }
    MPI_Bcast(&log_per_node, 1, MPI_INT, 0, ncbbp->comm);
#endif

>>>>>>> 4b8dafae
    /* Communicator for processes sharing log files */
#if MPI_VERSION >= 3
    if (ncbbp->hints & NC_LOG_HINT_LOG_SHARE) {
        MPI_Comm_split_type(ncbbp->comm, MPI_COMM_TYPE_SHARED, 0, MPI_INFO_NULL,
                        &(ncbbp->logcomm));
        MPI_Bcast(&masterrank, 1, MPI_INT, 0, ncbbp->logcomm);
    } else
#endif
    {
        ncbbp->logcomm = MPI_COMM_SELF;
        masterrank = rank;
    }

    /* Extract file anme
     * Search for first / charactor from the tail
     * Absolute path should always contains one '/', return error otherwise
     * We return the string including '/' for convenience
     */
    fname = strrchr(basename, '/');
    if (fname == NULL){
        DEBUG_RETURN_ERROR(NC_EBAD_FILE);
    }

    /* Log file path may also contain non-existing directory
     * We need to create them before we can search for usable id
     * As log file name hasn't been determined, we need to use a dummy one here
     */
    sprintf(ncbbp->metalogpath, "%s%s_%d_%d.meta", logbase, fname,
            ncbbp->ncid, masterrank);
    sprintf(ncbbp->datalogpath, "%s%s_%d_%d.data", logbase, fname,
            ncbbp->ncid, masterrank);

    /* Initialize metadata buffer */
    err = ncbbio_log_buffer_init(&(ncbbp->metadata));
    if (err != NC_NOERR){
        return err;
    }

    /* Initialize metadata entry array */
    err = ncbbio_log_sizearray_init(&(ncbbp->entrydatasize));
    if (err != NC_NOERR){
        return err;
    }

    /* Set log file descriptor to NULL */

#ifdef PNETCDF_PROFILING
    /* Performance counters */
    ncbbp->total_data = 0;
    ncbbp->total_meta = 0;
    ncbbp->max_buffer = 0;
    ncbbp->total_time = 0;
    ncbbp->create_time = 0;
    ncbbp->enddef_time = 0;
    ncbbp->put_time = 0;
    ncbbp->flush_time = 0;
    ncbbp->close_time = 0;
    ncbbp->flush_replay_time = 0;
    ncbbp->flush_data_rd_time = 0;
    ncbbp->flush_put_time = 0;
    ncbbp->flush_wait_time = 0;
    ncbbp->put_data_wr_time = 0;
    ncbbp->put_meta_wr_time = 0;
    ncbbp->put_num_wr_time = 0;
    ncbbp->max_buffer = 0;
#endif

    /* Misc */
    ncbbp->rank = rank;
    ncbbp->np = np;
    ncbbp->maxentrysize = 0;

    /* Initialize metadata header */

    /*
     * Allocate space for metadata header
     * Header consists of a fixed size info and variable size basename
     */
    headersize = sizeof(NC_bb_metadataheader) + strlen(basename);
    if (headersize % 4 != 0){
        headersize += 4 - (headersize % 4);
    }
    headerp = (NC_bb_metadataheader*)ncbbio_log_buffer_alloc(&(ncbbp->metadata),
                                                             headersize);
    memset(headerp, 0, headersize);

    /* Fill up the metadata log header */
    memcpy(headerp->magic, NC_LOG_MAGIC, sizeof(headerp->magic));
    memcpy(headerp->format, NC_LOG_FORMAT_CDF_MAGIC, sizeof(headerp->format));
    strncpy((char*)headerp->basename, basename,
            headersize - sizeof(NC_bb_metadataheader) + 1);
    headerp->rank_id = rank;   /* Rank */
    headerp->num_ranks = np;   /* Number of processes */
    /* Without convertion before logging, data in native representation */
    headerp->is_external = 0;
    /* Determine endianess */
#ifdef WORDS_BIGENDIAN
    headerp->big_endian = NC_LOG_TRUE;
#else
    headerp->big_endian = NC_LOG_FALSE;
#endif
    headerp->num_entries = 0;    /* The log is empty */
    /* Highest dimension among all variables */
    headerp->max_ndims = 0;
    /* Location of the first entry */
    headerp->entry_begin = ncbbp->metadata.nused;
    headerp->basenamelen = strlen(basename);

    /* Create log files */
    flag = O_RDWR | O_CREAT;
    if (!(ncbbp->hints & NC_LOG_HINT_LOG_OVERWRITE)) {
        flag |= O_EXCL;
    }
    err = ncbbio_sharedfile_open(ncbbp->logcomm, ncbbp->metalogpath, flag,
                           MPI_INFO_NULL, &(ncbbp->metalog_fd));
    if (err != NC_NOERR) {
        return err;
    }
    err = ncbbio_bufferedfile_open(ncbbp->logcomm, ncbbp->datalogpath, flag,
                           MPI_INFO_NULL, &(ncbbp->datalog_fd));
    if (err != NC_NOERR) {
        return err;
    }

    /* Write metadata header to file
     * Write from the memory buffer to file
     */
    err = ncbbio_sharedfile_write(ncbbp->metalog_fd, headerp, headersize);
    if (err != NC_NOERR){
        return err;
    }

    /* Write data header to file
     * Data header consists of a fixed sized string PnetCDF0
     */
    err = ncbbio_bufferedfile_write(ncbbp->datalog_fd, "PnetCDF0", 8);
    if (err != NC_NOERR){
        return err;
    }

    ncbbp->datalogsize = 8;

#ifdef PNETCDF_PROFILING
    t2 = MPI_Wtime();
    ncbbp->total_time += t2 - t1;
    ncbbp->create_time += t2 - t1;

    ncbbp->total_meta += headersize;
    ncbbp->total_data += 8;
#endif

    return NC_NOERR;
}

/*
 * Update information used by bb layer on enddef
 * IN    ncbbp:    NC_bb structure
 */
int ncbbio_log_enddef(NC_bb *ncbbp){
    int err;
#ifdef PNETCDF_PROFILING
    double t1, t2;
#endif
    NC_bb_metadataheader *headerp;

#ifdef PNETCDF_PROFILING
    t1 = MPI_Wtime();
#endif

    headerp = (NC_bb_metadataheader*)ncbbp->metadata.buffer;

    /*
     * Update the header if max ndim increased
     * For now, max_ndims is the only field that can change
     */
    if (ncbbp->max_ndims > headerp->max_ndims){
        headerp->max_ndims = ncbbp->max_ndims;

        /* Overwrite maxndims
         * This marks the completion of the record
         */
        err = ncbbio_sharedfile_pwrite(ncbbp->metalog_fd, &headerp->max_ndims,
                                SIZEOF_MPI_OFFSET, sizeof(NC_bb_metadataheader) -
                               sizeof(headerp->basename) -
                               sizeof(headerp->basenamelen) -
                               sizeof(headerp->num_entries) -
                               sizeof(headerp->max_ndims));
        if (err != NC_NOERR){
            return err;
        }
    }

#ifdef PNETCDF_PROFILING
    t2 = MPI_Wtime();
    ncbbp->total_time += t2 - t1;
    ncbbp->enddef_time += t2 - t1;
#endif

    return NC_NOERR;
}

/*
 * Flush the log to CDF file and clean up the log structure
 * Used by ncmpi_close()
 * IN    ncbbp:    log structure
 */
int ncbbio_log_close(NC_bb *ncbbp) {
    int err;
#ifdef PNETCDF_PROFILING
    double t1, t2;
    unsigned long long total_data;
    unsigned long long total_meta;
    unsigned long long buffer_size;
    double total_time;
    double create_time;
    double enddef_time;
    double put_time;
    double flush_time;
    double close_time;
    double flush_replay_time;
    double flush_data_rd_time;
    double flush_put_time;
    double flush_wait_time;
    double put_data_wr_time;
    double put_meta_wr_time;
    double put_num_wr_time;
#endif
    NC_bb_metadataheader* headerp;

#ifdef PNETCDF_PROFILING
    t1 = MPI_Wtime();
#endif

    headerp = (NC_bb_metadataheader*)ncbbp->metadata.buffer;

    /* If log file is created, flush the log */
    if (ncbbp->metalog_fd >= 0){
        /* Commit to CDF file */
        if (headerp->num_entries > 0 || !(ncbbp->isindep)){
            log_flush(ncbbp);
        }

        /* Close log file */
        err = ncbbio_sharedfile_close(ncbbp->metalog_fd);
        if (err != NC_NOERR){
            return err;
        }
        err = ncbbio_bufferedfile_close(ncbbp->datalog_fd);
        if (err != NC_NOERR){
            return err;
        }

        /* Delete log files if delete flag is set */
        if (ncbbp->hints & NC_LOG_HINT_DEL_ON_CLOSE){
            unlink(ncbbp->datalogpath);
            unlink(ncbbp->metalogpath);
        }
    }

    /* Free meta data buffer and metadata offset list*/
    ncbbio_log_buffer_free(&(ncbbp->metadata));
    ncbbio_log_sizearray_free(&(ncbbp->entrydatasize));

#ifdef PNETCDF_PROFILING
    t2 = MPI_Wtime();
    ncbbp->total_time += t2 - t1;
    ncbbp->close_time += t2 - t1;

#ifdef PNETCDF_DEBUG
    /* Print accounting info in debug build */
    MPI_Reduce(&(ncbbp->total_time), &total_time, 1, MPI_DOUBLE, MPI_MAX, 0,
                ncbbp->comm);
    MPI_Reduce(&(ncbbp->create_time), &create_time, 1, MPI_DOUBLE, MPI_MAX, 0,
                ncbbp->comm);
    MPI_Reduce(&(ncbbp->enddef_time), &enddef_time, 1, MPI_DOUBLE, MPI_MAX, 0,
                ncbbp->comm);
    MPI_Reduce(&(ncbbp->put_time), &put_time, 1, MPI_DOUBLE, MPI_MAX, 0,
                ncbbp->comm);
    MPI_Reduce(&(ncbbp->flush_time), &flush_time, 1, MPI_DOUBLE, MPI_MAX, 0,
                ncbbp->comm);
    MPI_Reduce(&(ncbbp->close_time), &close_time, 1, MPI_DOUBLE, MPI_MAX, 0,
                ncbbp->comm);
    MPI_Reduce(&(ncbbp->flush_replay_time), &flush_replay_time, 1, MPI_DOUBLE,
                MPI_MAX, 0, ncbbp->comm);
    MPI_Reduce(&(ncbbp->flush_data_rd_time), &flush_data_rd_time, 1,
                MPI_DOUBLE, MPI_MAX, 0, ncbbp->comm);
    MPI_Reduce(&(ncbbp->flush_put_time), &flush_put_time, 1, MPI_DOUBLE,
                MPI_MAX, 0, ncbbp->comm);
    MPI_Reduce(&(ncbbp->flush_wait_time), &flush_wait_time, 1, MPI_DOUBLE,
                MPI_MAX, 0, ncbbp->comm);
    MPI_Reduce(&(ncbbp->put_data_wr_time), &put_data_wr_time, 1, MPI_DOUBLE,
                MPI_MAX, 0, ncbbp->comm);
    MPI_Reduce(&(ncbbp->put_meta_wr_time), &put_meta_wr_time, 1, MPI_DOUBLE,
                MPI_MAX, 0, ncbbp->comm);
    MPI_Reduce(&(ncbbp->put_num_wr_time), &put_num_wr_time, 1, MPI_DOUBLE,
                MPI_MAX, 0, ncbbp->comm);
    MPI_Reduce(&(ncbbp->total_meta), &total_meta, 1, MPI_UNSIGNED_LONG_LONG,
                MPI_SUM, 0, ncbbp->comm);
    MPI_Reduce(&(ncbbp->total_data), &total_data, 1, MPI_UNSIGNED_LONG_LONG,
                MPI_SUM, 0, ncbbp->comm);
    MPI_Reduce(&(ncbbp->flushbuffersize), &buffer_size, 1,
                MPI_UNSIGNED_LONG_LONG, MPI_MAX, 0, ncbbp->comm);

    if (ncbbp->rank == 0){
        printf("==========================================================\n");
        printf("File: %s\n", ncbbp->path);
        printf("Data writen to variable: %llu\n", total_data);
        printf("Metadata generated: %llu\n", total_meta);
        printf("Flush buffer size: %llu\n", buffer_size);
        printf("Time in log: %lf\n", total_time);
        printf("\tTime in log_create: %lf\n", create_time);
        printf("\tTime in log_enddef: %lf\n", enddef_time);
        printf("\tTime in log_put: %lf\n", put_time);
        printf("\t\tTime writing data log: %lf\n", put_data_wr_time);
        printf("\t\tTime writing metadata log: %lf\n", put_meta_wr_time);
        printf("\t\tTime updating numrecs: %lf\n", put_num_wr_time);
        printf("\tTime in log_flush: %lf\n", flush_time);
        printf("\tTime in log_close: %lf\n", close_time);
        printf("\tTime replaying the log: %lf\n", flush_replay_time);
        printf("\t\tTime reading data log: %lf\n", flush_data_rd_time);
        printf("\t\tTime calling iput: %lf\n", flush_put_time);
        printf("\t\tTime calling wait: %lf\n", flush_wait_time);
        printf("==========================================================\n");
    }
#endif
#endif

    return NC_NOERR;
}

/*
 * Commit the log into cdf file and delete the log
 * User can call this to force a commit without closing
 * It work by flush and re-initialize the log structure
 * IN    ncbbp:    log structure
 */
int ncbbio_log_flush(NC_bb* ncbbp) {
    int err, status = NC_NOERR;
#ifdef PNETCDF_PROFILING
    double t1, t2;
#endif
    //NC_req *putlist;
    NC_bb_metadataheader *headerp;

#ifdef PNETCDF_PROFILING
    t1 = MPI_Wtime();
#endif

    headerp = (NC_bb_metadataheader*)ncbbp->metadata.buffer;

    /* Nothing to replay if nothing have been written
     * We still need to participate the flush in collective mode
     * We assume some processes will have things to flush to save communication cost
     */
    if (headerp->num_entries == 0 && ncbbp->isindep){
        return NC_NOERR;
    }

    /* Replay log file */
    err = log_flush(ncbbp);
    if (err != NC_NOERR) {
        if (status == NC_NOERR){
            DEBUG_ASSIGN_ERROR(status, err);
        }
    }

    /* Reset log status */

    /* Set num_entries to 0 */
    headerp->num_entries = 0;

    /* Overwrite num_entries
     * This marks the completion of flush
     */
    err = ncbbio_sharedfile_pwrite(ncbbp->metalog_fd, &headerp->num_entries,
                            SIZEOF_MPI_OFFSET, 56);
    if (err != NC_NOERR){
        return err;
    }

    /* Reset metadata buffer and entry array status */
    ncbbp->metadata.nused = headerp->entry_begin;
    ncbbp->entrydatasize.nused = 0;
    ncbbp->metaidx.nused = 0;

    /* Rewind data log file descriptors and reset the size */
    err = ncbbio_bufferedfile_seek(ncbbp->datalog_fd, 8, SEEK_SET);
    if (err != NC_NOERR){
        return err;
    }

    ncbbp->datalogsize = 8;

#ifdef PNETCDF_PROFILING
    t2 = MPI_Wtime();
    ncbbp->total_time += t2 - t1;
    ncbbp->flush_time += t2 - t1;
#endif

    return status;
}<|MERGE_RESOLUTION|>--- conflicted
+++ resolved
@@ -146,69 +146,6 @@
         NCI_Free(fdir);
     }
 
-<<<<<<< HEAD
-=======
-#if 0
-    /* Determine log to process mapping */
-    if (rank == 0){
-        int j;
-        char abs_private_path[NC_LOG_PATH_MAX], abs_stripe_path[NC_LOG_PATH_MAX];
-
-        /* Resolve BB_JOB_PRIVATE and BB_JOB_STRIPED into absolute path */
-        memset(abs_private_path, 0, sizeof(abs_private_path));
-        memset(abs_stripe_path, 0, sizeof(abs_stripe_path));
-        if (private_path != NULL){
-            abspath = realpath(private_path, abs_private_path);
-            if (abspath == NULL){
-                /* Can not resolve absolute path */
-                memset(abs_private_path, 0, sizeof(abs_private_path));
-            }
-        }
-        if (stripe_path != NULL){
-            abspath = realpath(stripe_path, abs_stripe_path);
-            if (abspath == NULL){
-                /* Can not resolve absolute path */
-                memset(abs_stripe_path, 0, sizeof(abs_stripe_path));
-            }
-        }
-
-        /* Match against logbase */
-        for(i = 0; i < NC_LOG_PATH_MAX; i++){
-            if (logbase[i] == '\0' || abs_private_path[i] == '\0'){
-                break;
-            }
-            if (logbase[i] != abs_private_path[i]){
-                break;
-            }
-        }
-        for(j = 0; j < NC_LOG_PATH_MAX; j++){
-            if (logbase[j] == '\0' || abs_stripe_path[j] == '\0'){
-                break;
-            }
-            if (logbase[j] != abs_stripe_path[j]){
-                break;
-            }
-        }
-
-        /* Whichever has longer matched prefix is considered a match
-         * Use log per node only when striped mode wins
-         */
-        if (j > i) {
-            log_per_node = 1;
-        }
-        else {
-            log_per_node = 0;
-        }
-
-        /* Hints can overwrite the default action */
-        if (ncbbp->hints & NC_LOG_HINT_LOG_SHARE){
-            log_per_node = 1;
-        }
-    }
-    MPI_Bcast(&log_per_node, 1, MPI_INT, 0, ncbbp->comm);
-#endif
-
->>>>>>> 4b8dafae
     /* Communicator for processes sharing log files */
 #if MPI_VERSION >= 3
     if (ncbbp->hints & NC_LOG_HINT_LOG_SHARE) {
